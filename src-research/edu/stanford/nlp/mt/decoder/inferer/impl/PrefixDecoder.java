package edu.stanford.nlp.mt.decoder.inferer.impl;

import java.util.ArrayList;
import java.util.Arrays;
import java.util.Collections;
import java.util.HashMap;
import java.util.LinkedList;
import java.util.List;
import java.util.Map;
import java.util.PriorityQueue;

import edu.stanford.nlp.mt.base.ConcreteRule;
import edu.stanford.nlp.mt.base.CoverageSet;
import edu.stanford.nlp.mt.base.IString;
import edu.stanford.nlp.mt.base.RawSequence;
import edu.stanford.nlp.mt.base.RichTranslation;
import edu.stanford.nlp.mt.base.Sequence;
import edu.stanford.nlp.mt.base.Rule;
import edu.stanford.nlp.mt.decoder.inferer.AbstractInferer;
import edu.stanford.nlp.mt.decoder.util.ConstrainedOutputSpace;
import edu.stanford.nlp.mt.decoder.util.Derivation;
import edu.stanford.nlp.mt.decoder.util.PhraseGenerator;
import edu.stanford.nlp.mt.decoder.util.RuleGrid;
import edu.stanford.nlp.mt.decoder.util.Scorer;
import edu.stanford.nlp.util.Pair;

//import edu.berkeley.nlp.wordAlignment.EMWordAligner;
//import edu.berkeley.nlp.wordAlignment.Model;
//import edu.berkeley.nlp.wordAlignment.distortion.DistortionModel;
//import edu.berkeley.nlp.wordAlignment.distortion.StringDistanceModel;
//import edu.berkeley.nlp.wordAlignment.distortion.StateMapper.EndsStateMapper;
//import edu.berkeley.nlp.wordAlignment.distortion.StateMapper;
//import edu.berkeley.nlp.wordAlignment.SentencePairState;
//import edu.berkeley.nlp.wa.mt.SentencePair;
//import edu.berkeley.nlp.mt.SentencePair;
//import edu.berkeley.nlp.wa.mt.Alignment;
//import edu.berkeley.nlp.mt.Alignment;

/**
 * Prefix decoder
 *
 * TODO(spenceg): Disabled to Berkeley Aligner dependencies so that we can
 * remove berkeleyaligner.jar from mt.
 *
 * @author daniel
 */
public class PrefixDecoder<FV> extends AbstractInferer<IString, FV> {

  protected PrefixDecoder(AbstractInferer<IString, FV> inferer) {
    super(inferer);
    if (inferer instanceof MultiBeamDecoder) {
      MultiBeamDecoder<IString, FV> mbd = (MultiBeamDecoder<IString, FV>)inferer;
      maxDistortion = mbd.maxDistortion;
    } else if (inferer instanceof DTUDecoder) {
      throw new UnsupportedOperationException();
    }
  }

<<<<<<< HEAD
=======
  public static boolean DEBUG = true;

  int maxDistortion = -1;
//  EMWordAligner alignerRv;
//
//  public PrefixDecoder(AbstractInferer<IString, FV> inferer, String reverseWAModel) {
//    super(inferer);
//    if (inferer instanceof MultiBeamDecoder) {
//      MultiBeamDecoder<IString, FV> mbd = (MultiBeamDecoder<IString, FV>)inferer;
//      maxDistortion = mbd.maxDistortion;
//    } else if (inferer instanceof DTUDecoder) {
//      throw new UnsupportedOperationException();
//    }
//    Model<DistortionModel> paramsRv = Model.load(reverseWAModel);
//    System.err.printf("paramsRv: %s\n", paramsRv);
//    System.err.printf("paramsRv.transProbs: %s\n", paramsRv.transProbs);
//
//    paramsRv.transProbs.lock();
//    StateMapper mapper = new EndsStateMapper();
//    DistortionModel distModel = new StringDistanceModel(mapper);
//    SentencePairState.Factory spsFactory = distModel.getSpsFactory();
//    alignerRv = new EMWordAligner(spsFactory, null, true);
//    alignerRv.trainingCache = distModel.getTrainingCache();
//    alignerRv.params = paramsRv;
//  }

  @Override
  public boolean shutdown() {
    return true;
  }

>>>>>>> 849f01b0
  public PhraseGenerator<IString,FV> getPhraseGenerator() {
    return phraseGenerator;
  }

  @Override
  public RichTranslation<IString, FV> translate(Sequence<IString> source,
                                                int translationId, ConstrainedOutputSpace<IString, FV> constrainedOutputSpace,
                                                List<Sequence<IString>> targets) {
    throw new UnsupportedOperationException();
  }


  @Override
  public RichTranslation<IString, FV> translate(Scorer<FV> scorer,
                                                Sequence<IString> source, int translationId,
                                                ConstrainedOutputSpace<IString, FV> constrainedOutputSpace,
                                                List<Sequence<IString>> targets) {
    throw new UnsupportedOperationException();
  }

  public Map<Pair<Sequence<IString>,Sequence<IString>>,PriorityQueue<Derivation<IString, FV>>> hypCache = new
          HashMap<Pair<Sequence<IString>,Sequence<IString>>,PriorityQueue<Derivation<IString, FV>>>();

  @SuppressWarnings({ "rawtypes", "unchecked" })
  @Override
  public List<RichTranslation<IString, FV>> nbest(Scorer<FV> scorer,
                                                  Sequence<IString> source, int sourceInputId,
                                                  ConstrainedOutputSpace<IString, FV> constrainedOutputSpace,
                                                  List<Sequence<IString>> targets, int size) {

    PriorityQueue<Derivation<IString, FV>> agenda = new PriorityQueue<Derivation<IString,FV>>();
    PriorityQueue<Derivation<IString, FV>> paused = new PriorityQueue<Derivation<IString,FV>>();
    int windowSize = 100;
    int maxPrefixCompletion = 0;

    List<ConcreteRule<IString,FV>> options = phraseGenerator.getRules(source, targets, sourceInputId, scorer);
    List<ConcreteRule<IString,FV>> filteredOptions = constrainedOutputSpace.filterOptions(options);
    float[] autoInsertScores = new float[options.get(0).abstractRule.scores.length];
    String[] scoreNames = options.get(0).abstractRule.phraseScoreNames;

    if (DEBUG) {
      System.err.println("filtered options (for prefix)");
      System.err.println("========================================");
      for (ConcreteRule<IString,FV> cto : filteredOptions) {
        System.err.printf(" - %s -> %s (%s)\n", cto.abstractRule.source, cto.abstractRule.target, cto.sourcePosition);
      }

      System.err.println("unfiltered options (for suffix)");
      System.err.println("========================================");
      for (ConcreteRule<IString,FV> cto : options) {
        System.err.printf(" - %s -> %s (%s)\n", cto.abstractRule.source, cto.abstractRule.target, cto.sourcePosition);
      }
    }

    Arrays.fill(autoInsertScores, -10000);
    RuleGrid<IString,FV> optionGrid = new RuleGrid<IString,FV>(options, source);
    RuleGrid<IString,FV> filteredOptionGrid = new RuleGrid<IString,FV>(filteredOptions, source);


    // use *UNFILTERED* options for heuristic calculation
    Derivation<IString, FV> nullHyp = new Derivation<IString, FV>(sourceInputId, source, heuristic, scorer, annotators, Arrays.asList(options));
    featurizer.initialize(sourceInputId, options, source);
    if (DEBUG) {
      System.err.printf("Adding initial hypothesis: %s\n", nullHyp);
    }
    /*
    EnumeratedConstrainedOutputSpace<IString, FV> ecos = (EnumeratedConstrainedOutputSpace<IString, FV>)constrainedOutputSpace;
    Sequence<IString> prefix = ecos.allowableSequences.get(0);
    for (int i = prefix.size(); i > 0; i--) {
      Sequence<IString> subSeq = prefix.subsequence(0, i);
      PriorityQueue<Hypothesis<IString, FV>> savedHyps = hypCache.get(
          new Pair<Sequence<IString>,Sequence<IString>>(foreign, subSeq));
      if (savedHyps != null) {
        System.err.printf("Recovering saved hyps for prefix: %s\n", subSeq);
        agenda.addAll(savedHyps);
        break;
      }
    }
    if (agenda.size() == 0) {
      System.err.printf("Could not recover saved hyps for prefix: %s\n", prefix);
      //System.err.println("Only have saved hyps for prefixes:");
      //for (Sequence<IString> prefix )
      agenda.add(nullHyp);
    } */
    Derivation waHyp = nullHyp;
    int sourceSz = source.size();


    List<String> fWords = new ArrayList<String>(source.size());
    List<String> eWords;
    if (targets == null || targets.isEmpty()) {
      eWords = new ArrayList<String>(0);
    } else {
      eWords = new ArrayList<String>(targets.get(0).size());
    }

    for (int i = 0; i < source.size(); i++) {
      fWords.add(source.get(i).toString());
    }

    for (int i = 0; targets != null && i < targets.get(0).size(); i++) {
      eWords.add(targets.get(0).get(i).toString());
    }

    if (DEBUG) {
      System.err.println("Targets:\n"+targets);
    }

//    SentencePair sp = new SentencePair(0, "none", eWords, fWords);
    if (targets != null && targets.size() > 0 && !targets.get(0).toString().equals("")) {
//      Alignment aRv = alignerRv.alignSentencePair(sp);
      System.out.println("Alignment:");
//      System.out.println(aRv);
      int lastF = 0;
      for (int i = 0; i < targets.get(0).size(); i++) {
//        List<Integer> e2fA = aRv.getAlignmentsToEnglish(i);
        int sureAlignment = -1;
//        for (Integer a : e2fA) {
//          if (sureAlignment == -1 ||
//                  (Math.abs(sureAlignment - lastF)  > Math.abs(a - lastF) &&
//                          waHyp.sourceCoverage.get(a) == false)) {
//            sureAlignment = a;
//          }
//            /* if (aRv.containsSureAlignment(i, a)) {
//              sureAlignment = a;
//              break;
//            } */
//        }
        if (DEBUG) {
          System.out.printf("e.%d -> f.%d\n", i, sureAlignment);
        }
        CoverageSet sourceCoverage = new CoverageSet();
        Rule<IString> fakeOpt;
        if (sureAlignment == -1) {
          fakeOpt =
                  new Rule<IString>(
                          new float[0], new String[0],
                          new RawSequence<IString>(new IString[]{targets.get(0).get(i)}),
                          new RawSequence<IString>(new IString[]{new IString("")}), null);
        } else {
          lastF = sureAlignment;
          fakeOpt =
                  new Rule<IString>(
                          new float[0], new String[0],
                          new RawSequence<IString>(new IString[]{targets.get(0).get(i)}),
                          new RawSequence<IString>(new IString[]{source.get(sureAlignment)}), null);
          sourceCoverage.set(sureAlignment);
        }
        ConcreteRule<IString,FV> fakeConcreteOpt =
                new ConcreteRule<IString,FV>(
                        fakeOpt,
                        sourceCoverage,
                        featurizer, scorer,
                        source, "forcedAlignment", 0);

        waHyp = new Derivation<IString, FV>(sourceInputId,
                fakeConcreteOpt, waHyp.length, waHyp, featurizer, scorer, heuristic);
        if (DEBUG) {
          System.out.printf("new waHyp: %s\n", waHyp.featurizable.targetPrefix);
          System.out.printf("Coverage: %s\n", waHyp.sourceCoverage);
        }

      }
    }
    agenda.clear();
    if (DEBUG) {
      if (waHyp.featurizable != null) {
        System.out.printf("waHyp: %s\n", waHyp.featurizable.targetPrefix);
        System.out.printf("Coverage: %s\n", waHyp.sourceCoverage);
      } else {
        System.out.printf("waHyp: null hyp\n");
      }
    }

    agenda.add(waHyp);
    List<Derivation<IString, FV>> predictions = new ArrayList<Derivation<IString,FV>>(PREDICTIONS);
    do {
      Derivation<IString, FV> hyp = agenda.remove();
      if (DEBUG) {
        System.err.printf("[pred loop] Removing hyp from agenda: %s\n", hyp);
      }
      int firstCoverageGap = hyp.sourceCoverage.nextClearBit(0);
      for (int startPos = firstCoverageGap; startPos < sourceSz; startPos++) {
        int endPosMax = hyp.sourceCoverage.nextSetBit(startPos);

        // check distortion limit
        if (endPosMax < 0) {
          if (maxDistortion >= 0 && startPos != firstCoverageGap) {
            endPosMax = Math.min(firstCoverageGap + maxDistortion + 1,
                    sourceSz);
          } else {
            endPosMax = sourceSz;
          }
        }
        for (int endPos = startPos; endPos < endPosMax; endPos++) {
          // use *UNFILTERED* options for prefix hypothesis expansion predictions
          List<ConcreteRule<IString,FV>> applicableOptions = optionGrid
                  .get(startPos, endPos);
          for (ConcreteRule<IString,FV> option : applicableOptions) {
            if (option.abstractRule.source.equals(option.abstractRule.target)) {
              if (DEBUG) {
                System.err.println("ignoring option since source phrase == target phrase");
                System.err.printf("'%s'='%s'\n", option.abstractRule.source, option.abstractRule.target);
              }
              continue;
            }
            Derivation<IString, FV> newHyp = new Derivation<IString, FV>(sourceInputId,
                    option, hyp.length, hyp, featurizer, scorer, heuristic);
            if (DEBUG) {
              System.out.printf("constructed new hyp: %s\n", newHyp);
            }
            predictions.add(newHyp);
            agenda.add(newHyp);
          }
        }
      }
    } while (predictions.size() < PREDICTIONS && agenda.size() > 0);

    List<RichTranslation<IString, FV>> nbest = new ArrayList<RichTranslation<IString,FV>>(predictions.size());
    for (Derivation<IString,FV> hyp : predictions) {
      nbest.add(new RichTranslation<IString, FV>(hyp.featurizable, hyp.finalScoreEstimate(), null));
    }

    ///System.err.println("Alignments\n==========");
    for (int i = 0; i < Math.min(10, predictions.size()); i++) {
      //System.err.printf("Hypothesis: %d (score: %f)\n", i, predictions.get(i).score);
      List<String> alignments = new LinkedList<String>();
      for (Derivation<IString, FV> hyp = predictions.get(i); hyp.featurizable != null; hyp = hyp.preceedingDerivation) {
        alignments.add(String.format("f:'%s' => e: '%s' [%s]", hyp.featurizable.sourcePhrase,
                hyp.featurizable.targetPhrase, Arrays.toString(hyp.rule.abstractRule.scores)));
      }
      Collections.reverse(alignments);
    /*  for (String alignment : alignments) {
         System.err.print("   ");
         System.err.println(alignment);
      } */
    }

    return nbest;
  }

  public static final int PREFIX_ALIGNMENTS = 100;
  public static final int PREDICTIONS = 100;

  @Override
  public List<RichTranslation<IString, FV>> nbest(Sequence<IString> source,
                                                  int translationId, ConstrainedOutputSpace<IString, FV> constrainedOutputSpace,
                                                  List<Sequence<IString>> targets, int size) {
    return nbest(scorer, source, translationId, constrainedOutputSpace, targets, size);
  }

}
<|MERGE_RESOLUTION|>--- conflicted
+++ resolved
@@ -56,8 +56,6 @@
     }
   }
 
-<<<<<<< HEAD
-=======
   public static boolean DEBUG = true;
 
   int maxDistortion = -1;
@@ -84,12 +82,6 @@
 //    alignerRv.params = paramsRv;
 //  }
 
-  @Override
-  public boolean shutdown() {
-    return true;
-  }
-
->>>>>>> 849f01b0
   public PhraseGenerator<IString,FV> getPhraseGenerator() {
     return phraseGenerator;
   }
