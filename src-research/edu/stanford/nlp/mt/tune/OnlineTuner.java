package edu.stanford.nlp.mt.tune;

import java.io.IOException;
import java.util.ArrayList;
import java.util.Collections;
import java.util.Date;
import java.util.HashMap;
import java.util.List;
import java.util.Map;
import java.util.Map.Entry;
import java.util.Properties;
import java.util.TreeMap;
import java.util.Set;
import java.util.HashSet;
import java.util.TreeSet;
import java.util.logging.FileHandler;
import java.util.logging.Handler;
import java.util.logging.Level;
import java.util.logging.Logger;
import java.util.logging.SimpleFormatter;

import edu.stanford.nlp.math.ArrayMath;
import edu.stanford.nlp.mt.Phrasal;
import edu.stanford.nlp.mt.base.IOTools;
import edu.stanford.nlp.mt.base.IString;
import edu.stanford.nlp.mt.base.IStrings;
import edu.stanford.nlp.mt.base.FeatureValue;
import edu.stanford.nlp.mt.base.RichTranslation;
import edu.stanford.nlp.mt.base.ScoredFeaturizedTranslation;
import edu.stanford.nlp.mt.base.Sequence;
import edu.stanford.nlp.mt.metrics.BLEUMetric;
import edu.stanford.nlp.mt.metrics.BLEUOracleCost;
import edu.stanford.nlp.mt.metrics.BLEUSmoothGain;
import edu.stanford.nlp.mt.metrics.NakovBLEUGain;
import edu.stanford.nlp.mt.metrics.SentenceLevelMetric;
import edu.stanford.nlp.mt.tune.optimizers.MIRA1BestHopeFearOptimizer;
import edu.stanford.nlp.mt.tune.optimizers.OnlineOptimizer;
import edu.stanford.nlp.mt.tune.optimizers.OnlineUpdateRule;
import edu.stanford.nlp.mt.tune.optimizers.OptimizerUtils;
import edu.stanford.nlp.mt.tune.optimizers.PairwiseRankingOptimizerSGD;
import edu.stanford.nlp.stats.Counter;
import edu.stanford.nlp.stats.Counters;
import edu.stanford.nlp.stats.OpenAddressCounter;
import edu.stanford.nlp.util.PropertiesUtils;
import edu.stanford.nlp.util.StringUtils;
import edu.stanford.nlp.util.Triple;
import edu.stanford.nlp.util.concurrent.MulticoreWrapper;
import edu.stanford.nlp.util.concurrent.ThreadsafeProcessor;

/**
 * Online model tuning for machine translation as described in
 * Green et al. (2013) (Proc. of ACL).
 * 
 * @author Spence Green
 *
 */
public class OnlineTuner {

  // TODO(spenceg): Move this logging stuff elsewhere.

  // Static methods for setting up a global logger
  // Other classes should attach() to this log handler
  private static Handler logHandler = null;
  private static String logPrefix;
  private static Level logLevel = Level.INFO;

  private static void initLogger(String tag) {
    // Disable default console logger
    Logger globalLogger = Logger.getLogger("global");
    Handler[] handlers = globalLogger.getHandlers();
    for(Handler handler : handlers) {
      globalLogger.removeHandler(handler);
    }

    // Setup the file logger
    logPrefix = tag + ".online";
    try {
      logHandler = new FileHandler(logPrefix + ".log");
      logHandler.setFormatter(new SimpleFormatter()); //Plain text
    } catch (SecurityException e) {
      e.printStackTrace();
    } catch (IOException e) {
      e.printStackTrace();
    }
  }

  public static void attach(Logger logger) {
    // Disable the console logger, then attach to the file logger.
    logger.setUseParentHandlers(false);
    if (logHandler != null) {
      logger.addHandler(logHandler);
    }
    logger.setLevel(logLevel);
  }

  private final Logger logger;

  // Tuning set
  private List<Sequence<IString>> tuneSource;
  private List<List<Sequence<IString>>> references;

  // Various options
  private boolean returnBestDev = false;
  private boolean doParameterAveraging = false;
  
  private Counter<String> wtsAccumulator;
  private final int expectedNumFeatures;

  // The optimization algorithm
  private OnlineOptimizer<IString,String> optimizer;

  // Phrasal decoder instance.
  private Phrasal decoder;
  
  // minimum number of times we need to see a feature 
  // before learning a decoding model weight for it 
  private int minFeatureCount;

  public OnlineTuner(String srcFile, String tgtFile, String phrasalIniFile, 
      String initialWtsFile, String optimizerAlg, String[] optimizerFlags, 
      boolean uniformStartWeights, boolean randomizeStartWeights, int expectedNumFeatures) {
    logger = Logger.getLogger(OnlineTuner.class.getName());
    OnlineTuner.attach(logger);

    // Configure the initial weights
    this.expectedNumFeatures = expectedNumFeatures;
    wtsAccumulator = OnlineTuner.loadWeights(initialWtsFile, uniformStartWeights, randomizeStartWeights);
    logger.info("Initial weights: " + wtsAccumulator.toString());

    // Load the tuning set
    tuneSource = IStrings.fileSplitToIStrings(srcFile);
    assert tuneSource.size() > 0;
    loadReferences(tgtFile);
    logger.info(String.format("Intrinsic loss corpus contains %d examples", tuneSource.size()));
    
    // Load Phrasal
    try {
      decoder = Phrasal.loadDecoder(phrasalIniFile);
    } catch (IOException e) {
      e.printStackTrace();
      System.exit(-1);
    }
    logger.info("Loaded Phrasal from: " + phrasalIniFile);
    
    // Load the optimizer last since some optimizers depend on fields initialized
    // by OnlineTuner.
    optimizer = configureOptimizer(optimizerAlg, optimizerFlags);
    logger.info("Loaded optimizer: " + optimizer.toString());
  }

  /**
<<<<<<< HEAD
=======
   * Enable n-best list generation for each epoch.
   * 
   * @param writeLists
   */
  public void writeNbest(boolean writeLists) {
    this.writeNbestLists = writeLists;
  }

  /**
   * Minimum number of times we need to see a feature
   * before learning a model weight for it.
   *
   * @param minFeatureCount
   */
  
  public void minFeatureCount(int minFeatureCount) {
    this.minFeatureCount = minFeatureCount;
  }

  /**
>>>>>>> 6b226682
   * Return the weight vector from the epoch that maximizes
   * the training objective.
   * 
   * @param b
   */
  public void finalWeightsFromBestEpoch(boolean b) { this.returnBestDev = b; }

  /**
   * Average parameters between epochs.
   * 
   * @param b
   */
  private void doParameterAveraging(boolean b) { this.doParameterAveraging = b; }


  Map<String,Set<Integer>> clippedFeatureIndex = 
    new HashMap<String,Set<Integer>>();

  Counter<String> clippedFeatureCounts = new OpenAddressCounter<String>();
 

  /**
   * Determine whether a feature has been seen enough times
   * to learn a decoding model weight for it
   */ 
  boolean hasMinFeatureCount(String feature) {
     if (minFeatureCount == 0) return true;
     Set<Integer> ids = clippedFeatureIndex.get(feature);
     if (ids == null) return false;
     return ids.size() >= minFeatureCount; 
  } 

  /** 
   * Update counts of the number of times we have seen each feature.
   * Features are only counted ounce per source sentence
   */
   void updateFeatureCounts(int[] translationIds, List<List<RichTranslation<IString,String>>> nbestLists) {
     for (int i = 0; i < translationIds.length; i++) {
       Set<String> features = new HashSet<String>();
       for (RichTranslation<IString,String> trans : nbestLists.get(i)) {
         for (FeatureValue<String> f : trans.features) {
           features.add(f.name);
         }
       }
       synchronized(clippedFeatureIndex) {
         for (String fName : features) {
           Set<Integer> ids = clippedFeatureIndex.get(fName);
           if (ids == null) {
             ids = new TreeSet<Integer>();
             clippedFeatureIndex.put(fName, ids); 
           }
           if (ids.size() < minFeatureCount) {
             ids.add(translationIds[i]);
           } 
         } 
       }
     }
   }

  /**
   * Input data to the gradient processor.
   * 
   * @author Spence Green
   *
   */
  private class ProcessorInput {
    public final List<Sequence<IString>> source;
    public final List<List<Sequence<IString>>> references;
    public final int[] translationIds;
    public final Counter<String> weights;
    public final int inputId;
    public ProcessorInput(List<Sequence<IString>> input, 
        List<List<Sequence<IString>>> references, 
        Counter<String> weights, int[] translationIds, int inputId) {
      this.source = input;
      this.translationIds = translationIds;
      this.references = references;
      this.inputId = inputId;
      // Copy here for thread safety. DO NOT change this unless you know
      // what you're doing....
      this.weights = new OpenAddressCounter<String>(weights);
    }
  }

  /**
   * Output of the gradient processor.
   * 
   * @author Spence Green
   *
   */
  private class ProcessorOutput {
    public final Counter<String> gradient;
    public final int inputId;
    public final List<List<RichTranslation<IString, String>>> nbestLists;
    public final int[] translationIds;
    public ProcessorOutput(Counter<String> gradient, 
        int inputId, 
        List<List<RichTranslation<IString, String>>> nbestLists, int[] translationIds) {
      this.gradient = gradient;
      this.inputId = inputId;
      this.nbestLists = nbestLists;
      this.translationIds = translationIds;
    }
  }

  /**
   * Wrapper around the decoder and optimizer for asynchronous online training.
   * 
   * @author Spence Green
   *
   */
  private class GradientProcessor implements ThreadsafeProcessor<ProcessorInput,ProcessorOutput> {
    private final OnlineOptimizer<IString, String> optimizer; 
    private final SentenceLevelMetric<IString, String> lossFunction;
    private final int threadId;

    // Counter for the newInstance() method
    private int childThreadId;

    public GradientProcessor(OnlineOptimizer<IString, String> optimizer, 
        SentenceLevelMetric<IString, String> lossFunction, int firstThreadId) {
      this.optimizer = optimizer;
      this.lossFunction = lossFunction;
      this.threadId = firstThreadId;
      this.childThreadId = firstThreadId+1;
    }

    @Override
    public ProcessorOutput process(ProcessorInput input) {
      assert input.weights != null;
      
      // The decoder does not copy the weight vector; ProcessorInput should have.
      decoder.getScorer(threadId).updateWeights(input.weights);
      
      int batchSize = input.translationIds.length;
      List<List<RichTranslation<IString,String>>> nbestLists = 
          new ArrayList<List<RichTranslation<IString,String>>>(input.translationIds.length);
      Counter<String> gradient;
      if (batchSize == 1) {
        // Conventional online learning
        List<RichTranslation<IString,String>> nbestList = decoder.decode(input.source.get(0), input.translationIds[0], 
            threadId);
        gradient = optimizer.getGradient(input.weights, input.source.get(0), 
            input.translationIds[0], nbestList, input.references.get(0), lossFunction);
        nbestLists.add(nbestList);
        
      } else {
        // Mini-batch learning
        for (int i = 0; i < input.translationIds.length; ++i) {
          int translationId = input.translationIds[i];
          Sequence<IString> source = input.source.get(i);
          List<RichTranslation<IString,String>> nbestList = decoder.decode(source, translationId, 
              threadId);
          nbestLists.add(nbestList);
        }

        gradient = optimizer.getBatchGradient(input.weights, input.source, input.translationIds, 
                nbestLists, input.references, lossFunction);
      }

      if (minFeatureCount > 0) {
        updateFeatureCounts(input.translationIds, nbestLists);
        for (String feature : gradient.keySet()) {
          if (!hasMinFeatureCount(feature)) {
             gradient.remove(feature);
          }
        } 
      }
     

      return new ProcessorOutput(gradient, input.inputId, nbestLists, input.translationIds);
    }

    @Override
    public ThreadsafeProcessor<ProcessorInput, ProcessorOutput> newInstance() {
      return new GradientProcessor(optimizer, lossFunction, childThreadId++);
    }
  }

  /**
   * Asynchronous template from Langford et al. (2009). Get gradients from the threadpool and update the weight vector.
   * 
   * @param threadpool
   * @param updater 
   * @param nbestLists 
   * @param doExpectedBleu 
   * @param endOfEpoch
   * @param timeStep 
   * @param decoderWts 
   * @return
   */
  private int update(Counter<String> currentWts, 
      int updateStep, MulticoreWrapper<ProcessorInput,ProcessorOutput> threadpool, 
      OnlineUpdateRule<String> updater, Map<Integer, Sequence<IString>> nbestLists, 
      boolean doExpectedBleu, boolean endOfEpoch) {
    assert threadpool != null;
    assert currentWts != null;
    assert updater != null;
    assert nbestLists != null || !doExpectedBleu;
    
    // There may be more than one gradient available, so loop
    while (threadpool.peek()) {
      final ProcessorOutput result = threadpool.poll();
      boolean isEndOfEpoch = endOfEpoch && ! threadpool.peek();

      logger.info(String.format("Weight update %d gradient cardinality: %d", updateStep, result.gradient.keySet().size()));
      
      // Update rule. 
      updater.update(currentWts, result.gradient, updateStep, isEndOfEpoch);

      // Debug info
      logger.info(String.format("Weight update %d with gradient from input step %d (diff: %d)", 
          updateStep, result.inputId, result.inputId - updateStep));
      logger.info(String.format("Weight update %d approximate L2 ||w'-w|| %.4f", updateStep, Counters.L2Norm(result.gradient)));

      ++updateStep;

      // Accumulate intermediate weights for parameter averaging
      if (doParameterAveraging) {
        wtsAccumulator.addAll(currentWts);
      }

      // Add n-best lists from this update step
      if (doExpectedBleu) {
        for (int i = 0; i < result.translationIds.length; ++i) {
          int translationId = result.translationIds[i];
          assert ! nbestLists.containsKey(translationId);
          // For expected bleu evaluations, put the one best prediction as opposed to the n best list as before.
          Sequence<IString> bestHypothesis = result.nbestLists.get(i).get(0).translation;
          nbestLists.put(translationId, bestHypothesis);
        }
      }
    }
    
    return updateStep;
  }

  /**
   * Run an optimization algorithm with a specified loss function. Implements asynchronous updating
   * per Langford et al. (2009).
   * @param batchSize 
   * 
   * @param lossFunction 
   * @param doExpectedBleu 
   * @param randomizeStartingWeights 
   * @param optimizerAlg
   * @param optimizerFlags 
   * @param nThreads
   */
  public void run(int numEpochs, int batchSize, SentenceLevelMetric<IString, String> lossFunction, 
      boolean doExpectedBleu, int weightWriteOutInterval) {
    // Initialize weight vector(s) for the decoder
    // currentWts will be used in every round; wts will accumulate weight vectors
    final int numThreads = decoder.getNumThreads();
    Counter<String> currentWts = new OpenAddressCounter<String>(wtsAccumulator, 1.0f);
    // Clear the accumulator, which we will use for parameter averaging.
    wtsAccumulator.clear();
    
    final int tuneSetSize = tuneSource.size();
    final int[] indices = ArrayMath.range(0, tuneSetSize);
    final int numBatches = (int) Math.ceil((double) indices.length / (double) batchSize);
    final OnlineUpdateRule<String> updater = optimizer.newUpdater();
    final List<Triple<Double,Integer,Counter<String>>> epochWeights = 
        new ArrayList<Triple<Double,Integer,Counter<String>>>(numEpochs);
    final Runtime runtime = Runtime.getRuntime();

    logger.info("Start of online tuning");
    logger.info("Number of epochs: " + numEpochs);
    logger.info("Number of threads: " + numThreads);
    logger.info("Number of references: " + references.get(0).size());
    int updateId = 0;
    for (int epoch = 0; epoch < numEpochs; ++epoch) {
      final long startTime = System.nanoTime();
      logger.info("Start of epoch: " + epoch);

      // n-best lists. Purge for each epoch
      Map<Integer,Sequence<IString>> nbestLists = doExpectedBleu ? 
          new HashMap<Integer,Sequence<IString>>(tuneSetSize) : null;

      // Threadpool for decoders. Create one per epoch so that we can wait for all jobs
      // to finish at the end of the epoch
      boolean orderResults = false;
      final MulticoreWrapper<ProcessorInput,ProcessorOutput> wrapper = 
          new MulticoreWrapper<ProcessorInput,ProcessorOutput>(numThreads, 
              new GradientProcessor(optimizer,lossFunction,0), orderResults);

      // Randomize order of training examples in-place (Langford et al. (2009), p.4)
      ArrayMath.shuffle(indices);
      logger.info(String.format("Number of batches for epoch %d: %d", epoch, numBatches));
      for (int t = 0; t < numBatches; ++t) {
        logger.info(String.format("Epoch %d batch %d memory free: %d  max: %d", epoch, t, runtime.freeMemory(), runtime.maxMemory()));
        int[] batch = makeBatch(indices, t, batchSize);
        int inputId = (epoch*numBatches) + t;
        ProcessorInput input = makeInput(batch, inputId, currentWts);
        wrapper.put(input);
        logger.info("Threadpool.status: " + wrapper.toString());
        updateId = update(currentWts, updateId, wrapper, updater, nbestLists, doExpectedBleu, false);
        
        if((t+1) % weightWriteOutInterval == 0) {
        	IOTools.writeWeights(String.format("%s.%d.%d.binwts", logPrefix, epoch, t), currentWts);
        }
      }

      // Wait for threadpool shutdown for this epoch and get final gradients
      wrapper.join();
      updateId = 
          update(currentWts, updateId, wrapper, updater, nbestLists, doExpectedBleu, true);
      
      // Compute (averaged) intermediate weights for next epoch, and write to file.
      if (doParameterAveraging) {
        currentWts = new OpenAddressCounter<String>(wtsAccumulator, 1.0f);
        Counters.divideInPlace(currentWts, (epoch+1)*numBatches);
      }
      
      // Write the intermediate weights for this epoch
      IOTools.writeWeights(String.format("%s.%d.binwts", logPrefix, epoch), currentWts);

      // Debug info for this epoch
      long elapsedTime = System.nanoTime() - startTime;
      logger.info(String.format("Epoch %d elapsed time: %.2f seconds", epoch, (double) elapsedTime / 1e9));
      double expectedBleu = 0.0;
      if (doExpectedBleu) {
        expectedBleu = approximateBLEUObjective(nbestLists);
        logger.info(String.format("Epoch %d expected BLEU: %.2f", epoch, expectedBleu));
      }
      // Purge history if we're not picking the best weight vector
      if ( ! returnBestDev) epochWeights.clear();
      epochWeights.add(new Triple<Double,Integer,Counter<String>>(expectedBleu, epoch, new OpenAddressCounter<String>(currentWts, 1.0f)));
    }
    
    saveFinalWeights(epochWeights);
  }

  /**
   * Sort the list of 1-best translations and score with BLEU.
   * 
   * @param nbestLists
   * @param epoch
   * @return
   */
  private double approximateBLEUObjective(Map<Integer, Sequence<IString>> nbestLists) {
    assert nbestLists.keySet().size() == references.size();

    BLEUMetric<IString, String> bleu = new BLEUMetric<IString, String>(references, false);
    BLEUMetric<IString, String>.BLEUIncrementalMetric incMetric = bleu
        .getIncrementalMetric();
    Map<Integer, Sequence<IString>> sortedMap = 
        new TreeMap<Integer, Sequence<IString>>(nbestLists);
    for (Map.Entry<Integer, Sequence<IString>> entry : sortedMap.entrySet()) {
      incMetric.add(new ScoredFeaturizedTranslation<IString,String>(entry.getValue(), null, 0.0));
    }
    return incMetric.score() * 100.0;
  }

  /**
   * Make a batch from an array of indices.
   * 
   * @param indices
   * @param t
   * @param batchSize
   * @return
   */
  private int[] makeBatch(int[] indices, int t, int batchSize) {
    final int start = t*batchSize;
    assert start < indices.length;
    final int end = Math.min((t+1)*batchSize, indices.length);
    int[] batch = new int[end - start];
    System.arraycopy(indices, start, batch, 0, batch.length);
    return batch;
  }

  /**
   * Make a ProcessorInput object for the thread pool from this mini batch.
   * 
   * @param batch
   * @param featureWhitelist 
   * @param randomizeWeights 
   * @param epoch 
   * @return
   */
  private ProcessorInput makeInput(int[] batch, int inputId, Counter<String> weights) {
    List<Sequence<IString>> sourceList = new ArrayList<Sequence<IString>>(batch.length);
    List<List<Sequence<IString>>> referenceList = new ArrayList<List<Sequence<IString>>>(batch.length);
    for (int sourceId : batch) {
      sourceList.add(tuneSource.get(sourceId));
      referenceList.add(references.get(sourceId));
    }
    return new ProcessorInput(sourceList, referenceList, weights, batch, inputId);
  }

  /**
   * Load multiple references for accurate expected BLEU evaluation during
   * tuning. Computing BLEU with a single reference is really unstable.
   * 
   * NOTE: This method re-initializes OnlineTuner.references
   * 
   * @param refStr
   */
  public void loadReferences(String refStr) {
    if (refStr == null || refStr.length() == 0) {
      throw new IllegalArgumentException("Invalid reference list");
    }
    
    final int numSourceSentences = tuneSource.size();
    references = new ArrayList<List<Sequence<IString>>>(numSourceSentences);
    String[] filenames = refStr.split(",");
    logger.info("Number of references for expected BLEU calculation: " + filenames.length);
    for (String filename : filenames) {
      List<Sequence<IString>> refList = IStrings.fileSplitToIStrings(filename);
      assert refList.size() == numSourceSentences;
      for (int i = 0; i < numSourceSentences; ++i) {
        if (references.size() <= i) references.add(new ArrayList<Sequence<IString>>(filenames.length));
        references.get(i).add(refList.get(i));
      }
    }
    assert references.size() == numSourceSentences;
  }

  /**
   * Configure weights stored on file.
   * 
   * @param wtsInitialFile
   * @param uniformStartWeights
   * @param randomizeStartWeights 
   * @return
   */
  private static Counter<String> loadWeights(String wtsInitialFile,
      boolean uniformStartWeights, boolean randomizeStartWeights) {

    Counter<String> weights;
    try {
      weights = IOTools.readWeights(wtsInitialFile, null);
      weights = new OpenAddressCounter<String>(weights, 1.0f);
    } catch (IOException e) {
      e.printStackTrace();
      throw new RuntimeException("Could not load weight vector!");
    } catch (ClassNotFoundException e) {
      e.printStackTrace();
      throw new RuntimeException("Could not load weight vector!");
    }
    if (uniformStartWeights) {
      // Initialize according to Moses heuristic
      for (String key : weights.keySet()) {
        if (key.startsWith("LM")) {
          weights.setCount(key, 0.5);
        } else if (key.startsWith("WordPenalty")) {
          weights.setCount(key, -1.0);
        } else {
          weights.setCount(key, 0.2);
        }
      }
    }
    if (randomizeStartWeights) {
      double scale = 1e-4;
      OptimizerUtils.randomizeWeightsInPlace(weights, scale);
    }
    return weights;
  }

  /**
   * Configure the tuner for the specific tuning algorithm. Return the optimizer object.
   * 
   * @param optimizerAlg
   * @param optimizerFlags
   * @return
   */
  private OnlineOptimizer<IString, String> configureOptimizer(String optimizerAlg, String[] optimizerFlags) {
    assert optimizerAlg != null;

    if (optimizerAlg.equals("mira-1best")) {
      return new MIRA1BestHopeFearOptimizer(optimizerFlags);

    } else if (optimizerAlg.equals("pro-sgd")) {
      assert wtsAccumulator != null : "You must load the initial weights before loading PairwiseRankingOptimizerSGD";
      assert tuneSource != null : "You must load the tuning set before loading PairwiseRankingOptimizerSGD";
      Counters.normalize(wtsAccumulator);
      return new PairwiseRankingOptimizerSGD(tuneSource.size(), expectedNumFeatures, optimizerFlags);

    } else {
      throw new UnsupportedOperationException("Unsupported optimizer: " + optimizerAlg);
    }
  }

  /**
   * Load a loss function from a string key.
   * 
   * @param lossFunctionStr
   * @param lossFunctionOpts 
   * @return
   */
  public static SentenceLevelMetric<IString, String> loadLossFunction(
      String lossFunctionStr, String[] lossFunctionOpts) {
    assert lossFunctionStr != null;

    int order = lossFunctionOpts == null ? 4 : Integer.parseInt(lossFunctionOpts[0]);
    if (lossFunctionStr.equals("bleu-smooth")) {
      // Lin and Och smoothed BLEU
      return new BLEUSmoothGain<IString,String>(order);

    } else if (lossFunctionStr.equals("bleu-nakov")) {
      return new NakovBLEUGain<IString,String>(order);
      
    } else if (lossFunctionStr.equals("bleu-chiang")) {
      // Chiang's oracle document and exponential decay
      return new BLEUOracleCost<IString,String>(order, false);

    } else if (lossFunctionStr.equals("bleu-cherry")) {
      // Cherry and Foster (2012)
      return new BLEUOracleCost<IString,String>(order, true);

    } else {
      throw new UnsupportedOperationException("Unsupported loss function: " + lossFunctionStr);
    }
  }

  /**
   * Select the final weights from epochResults and save to file.
   * 
   * @param epochResults 
   */
  private void saveFinalWeights(List<Triple<Double, Integer, Counter<String>>> epochResults) {
    if (returnBestDev) {
      // Maximize BLEU (training objective)
      Collections.sort(epochResults);
    } 
    Triple<Double, Integer, Counter<String>> selectedEpoch = epochResults.get(epochResults.size()-1);
    Counter<String> finalWeights = selectedEpoch.third();
    String filename = logPrefix + ".final.binwts";
    IOTools.writeWeights(filename, finalWeights);
    logger.info("Wrote final weights to " + filename);
    logger.info(String.format("Final weights from epoch %d: BLEU: %.2f", selectedEpoch.second(), selectedEpoch.first()));
    logger.info(String.format("Non-zero final weights: %d", finalWeights.keySet().size()));
  }

  /**
   * Perform any necessary cleanup.
   */
  public void shutdown() {
    logHandler.close();
    decoder.shutdown();
  }

  /********************************************
   * MAIN METHOD STUFF
   ********************************************/

  /**
   * Command-line parameter specification.
   * 
   * @return
   */
  private static Map<String,Integer> optionArgDefs() {
    Map<String,Integer> optionMap = new HashMap<String,Integer>();
    optionMap.put("uw", 0);
    optionMap.put("rw", 0);
    optionMap.put("e", 1);
    optionMap.put("o", 1);
    optionMap.put("of", 1);
    optionMap.put("m", 1);
    optionMap.put("mf", 1);
    optionMap.put("n", 1);
    optionMap.put("r", 1);
    optionMap.put("bw", 0);
    optionMap.put("a", 0);
    optionMap.put("b", 1);
    optionMap.put("l", 1);
    optionMap.put("ne", 0);
    optionMap.put("ef", 1);
    optionMap.put("wi", 1);
    return optionMap;
  }

  /**
   * Usage string for the main method.
   * 
   * @return
   */
  private static String usage() {
    StringBuilder sb = new StringBuilder();
    String nl = System.getProperty("line.separator");
    sb.append("Usage: java ").append(OnlineTuner.class.getName()).append(" [OPTIONS] src tgt phrasal_ini wts_initial").append(nl);
    sb.append(nl);
    sb.append("Options:").append(nl);
    sb.append("   -uw        : Uniform weight initialization").append(nl);
    sb.append("   -rw        : Randomize starting weights at the start of each epoch").append(nl);
    sb.append("   -e num     : Number of online epochs").append(nl);
    sb.append("   -o str     : Optimizer: [arow,mira-1best]").append(nl);
    sb.append("   -of str    : Optimizer flags (format: CSV list)").append(nl);
    sb.append("   -m str     : Evaluation metric (loss function) for the tuning algorithm (default: bleu-smooth)").append(nl);
    sb.append("   -mf str    : Evaluation metric flags (format: CSV list)").append(nl);
    sb.append("   -n str     : Experiment name").append(nl);
    sb.append("   -r str     : Use multiple references (format: CSV list)").append(nl);
    sb.append("   -bw        : Set final weights to the best training epoch.").append(nl);
    sb.append("   -a         : Enable Collins-style parameter averaging between epochs").append(nl);
    sb.append("   -b num     : Mini-batch size (optimizer must support mini-batch learning").append(nl);
    sb.append("   -l level   : Set java.logging level").append(nl);
    sb.append("   -ne        : Disable expected BLEU calculation (saves memory)").append(nl);
    sb.append("   -ef        : Expected # of features").append(nl);
    sb.append("   -wi        : # of minibatches between intermediate weight file writeouts within an epoch").append(nl);
    return sb.toString().trim();
  }

  /**
   * Online optimization for machine translation.
   * 
   * @param args
   */
  public static void main(String[] args) {
    // Parse command-line parameters
    Properties opts = StringUtils.argsToProperties(args, optionArgDefs());
    int numEpochs = PropertiesUtils.getInt(opts, "e", 1);
    String optimizerAlg = opts.getProperty("o", "mira-1best");
    String[] optimizerFlags = opts.containsKey("of") ? opts.getProperty("of").split(",") : null;
    String lossFunctionStr = opts.getProperty("m", "bleu-smooth");
    String[] lossFunctionOpts = opts.containsKey("mf") ? opts.getProperty("mf").split(",") : null;
    String experimentName = opts.getProperty("n", "debug");
    boolean uniformStartWeights = PropertiesUtils.getBool(opts, "uw");
    String refStr = opts.getProperty("r", null);
    boolean finalWeightsFromBestEpoch = PropertiesUtils.getBool(opts, "bw", false);
    boolean doParameterAveraging = PropertiesUtils.getBool(opts, "a", false);
    int batchSize = PropertiesUtils.getInt(opts, "b", 1);
    boolean randomizeStartingWeights = PropertiesUtils.getBool(opts, "rw", false);
    OnlineTuner.logLevel = Level.parse(opts.getProperty("l", "INFO"));
    boolean doExpectedBleu = ! PropertiesUtils.getBool(opts, "ne", false);
    int expectedNumFeatures = PropertiesUtils.getInt(opts, "ef", 30);
    int weightWriteOutInterval = PropertiesUtils.getInt(opts, "wi", 10000/batchSize);
    int minFeatureCount = PropertiesUtils.getInt(opts, "fmc", 0);

    // Parse arguments
    String[] parsedArgs = opts.getProperty("","").split("\\s+");
    if (parsedArgs.length != 4) {
      System.out.println(usage());
      System.exit(-1);
    }
    String srcFile = parsedArgs[0];
    String tgtFile = parsedArgs[1];
    String phrasalIniFile = parsedArgs[2];
    String wtsInitialFile = parsedArgs[3];

    final long startTime = System.nanoTime();
    OnlineTuner.initLogger(experimentName);
    System.out.println("Phrasal Online Tuner");
    System.out.printf("Startup: %s%n", new Date());
    System.out.println("====================");
    for (Entry<String, String> option : PropertiesUtils.getSortedEntries(opts)) {
      System.out.printf(" %s\t%s%n", option.getKey(), option.getValue());
    }
    System.out.println("====================");
    System.out.println();

    // Run optimization
    final SentenceLevelMetric<IString,String> lossFunction = loadLossFunction(lossFunctionStr, lossFunctionOpts);
    OnlineTuner tuner = new OnlineTuner(srcFile, tgtFile, phrasalIniFile, wtsInitialFile, 
        optimizerAlg, optimizerFlags, uniformStartWeights, randomizeStartingWeights,
        expectedNumFeatures);
    if (refStr != null) {
      tuner.loadReferences(refStr);
    }
    tuner.doParameterAveraging(doParameterAveraging);
    tuner.finalWeightsFromBestEpoch(finalWeightsFromBestEpoch);
<<<<<<< HEAD
=======
    tuner.writeNbest(doNbestOutput);
    tuner.minFeatureCount(minFeatureCount);
>>>>>>> 6b226682
    tuner.run(numEpochs, batchSize, lossFunction, doExpectedBleu, weightWriteOutInterval);
    tuner.shutdown();

    final long elapsedTime = System.nanoTime() - startTime;
    System.out.printf("Elapsed time: %.2f seconds%n", elapsedTime / 1e9);
    System.out.printf("Finished at: %s%n", new Date());
  }
}<|MERGE_RESOLUTION|>--- conflicted
+++ resolved
@@ -149,17 +149,6 @@
   }
 
   /**
-<<<<<<< HEAD
-=======
-   * Enable n-best list generation for each epoch.
-   * 
-   * @param writeLists
-   */
-  public void writeNbest(boolean writeLists) {
-    this.writeNbestLists = writeLists;
-  }
-
-  /**
    * Minimum number of times we need to see a feature
    * before learning a model weight for it.
    *
@@ -171,7 +160,6 @@
   }
 
   /**
->>>>>>> 6b226682
    * Return the weight vector from the epoch that maximizes
    * the training objective.
    * 
@@ -668,10 +656,11 @@
 
     int order = lossFunctionOpts == null ? 4 : Integer.parseInt(lossFunctionOpts[0]);
     if (lossFunctionStr.equals("bleu-smooth")) {
-      // Lin and Och smoothed BLEU
+      // Lin and Och smoothed BLEU (BLEU+1)
       return new BLEUSmoothGain<IString,String>(order);
 
     } else if (lossFunctionStr.equals("bleu-nakov")) {
+      // Nakov's extensions to BLEU+1
       return new NakovBLEUGain<IString,String>(order);
       
     } else if (lossFunctionStr.equals("bleu-chiang")) {
@@ -741,6 +730,7 @@
     optionMap.put("ne", 0);
     optionMap.put("ef", 1);
     optionMap.put("wi", 1);
+    optionMap.put("fmc", 1);
     return optionMap;
   }
 
@@ -771,6 +761,7 @@
     sb.append("   -ne        : Disable expected BLEU calculation (saves memory)").append(nl);
     sb.append("   -ef        : Expected # of features").append(nl);
     sb.append("   -wi        : # of minibatches between intermediate weight file writeouts within an epoch").append(nl);
+    sb.append("   -fmc num   : Minimum number of times a feature must appear (default: 0)").append(nl);
     return sb.toString().trim();
   }
 
@@ -832,11 +823,7 @@
     }
     tuner.doParameterAveraging(doParameterAveraging);
     tuner.finalWeightsFromBestEpoch(finalWeightsFromBestEpoch);
-<<<<<<< HEAD
-=======
-    tuner.writeNbest(doNbestOutput);
     tuner.minFeatureCount(minFeatureCount);
->>>>>>> 6b226682
     tuner.run(numEpochs, batchSize, lossFunction, doExpectedBleu, weightWriteOutInterval);
     tuner.shutdown();
 
