--- conflicted
+++ resolved
@@ -107,11 +107,7 @@
     
     public IncrementalEvaluationMetric<TK, FV> add(
         ScoredFeaturizedTranslation<TK, FV> trans) {
-<<<<<<< HEAD
-      return add(trans == null ? null : trans.translation);
-=======
       return add(trans == null ? new EmptySequence<TK>() : trans.translation);
->>>>>>> 1831e7e7
     }
 
     public IncrementalEvaluationMetric<TK, FV> add(
