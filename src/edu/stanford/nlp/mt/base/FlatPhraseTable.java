package edu.stanford.nlp.mt.base;

import java.io.File;
import java.io.IOException;
import java.io.LineNumberReader;
import java.util.ArrayList;
import java.util.Arrays;
import java.util.List;
import java.util.regex.Pattern;

<<<<<<< HEAD
import edu.stanford.nlp.mt.decoder.feat.IsolatedPhraseFeaturizer;
import edu.stanford.nlp.util.Generics;
=======
import edu.stanford.nlp.mt.decoder.feat.RuleFeaturizer;
>>>>>>> 06ad7208

/**
 *
 * @author Daniel Cer
 */
public class FlatPhraseTable<FV> extends AbstractPhraseGenerator<IString, FV>
    implements PhraseTable<IString> {

  public static final String TRIE_INDEX_PROPERTY = "TriePhraseTable";
  public static final boolean TRIE_INDEX = Boolean.parseBoolean(System
      .getProperty(TRIE_INDEX_PROPERTY, "false"));

  public static final String DISABLED_SCORES_PROPERTY = "disableScores";
  public static final String DISABLED_SCORES = System
      .getProperty(DISABLED_SCORES_PROPERTY);

  public static IntegerArrayIndex foreignIndex;
  static IntegerArrayIndex translationIndex;

  static String[] customScores;

  final String[] scoreNames;
  protected String name;

  // Originally, PharaohPhraseTables were backed by a nice simple
  // HashMap from a foreign sequence to a list of translations.
  //
  // However, this resulted in a phrase table that only
  // occupies 113 MiB on disk requiring 1304 MiB of RAM, ugh.
  //
  // So...we now have the slightly more evil, but hopefully not
  // too evil, implementation below.
  //
  // To compare, for the phrase table huge/filtered-mt03/phrase-table.0-0:
  //
  // with hash maps:
  //
  // java 6 32-bit 862 MiB
  // java 6 64-bit 1304 MiB
  //
  // with new implementation:
  //
  // java 6 32-bit 160 MiB
  // java 6 64-bit 254 MiB
  // ///////////////////////////////////////////////////////////////

  private int longestForeignPhrase = -1;

  public static class IntArrayTranslationOption implements
      Comparable<IntArrayTranslationOption> {
    public final int[] translation;
    final float[] scores;
    final PhraseAlignment alignment;
    final int id;

    public IntArrayTranslationOption(int id, int[] translation, float[] scores,
        PhraseAlignment alignment) {
      this.id = id;
      this.translation = translation;
      this.scores = scores;
      this.alignment = alignment;
    }

    @Override
    public int compareTo(IntArrayTranslationOption o) {
      return (int) Math.signum(o.scores[0] - scores[0]);
    }
  }

  public final List<List<IntArrayTranslationOption>> translations;

  /**
   * Convert rule scores from string to a numeric array.
   *
   * @param sList
   * @return
   */
  private static float[] stringProbListToFloatProbArray(List<String> sList) throws NumberFormatException {
    float[] fArray = new float[sList.size()];
    int i = 0;
    for (String s : sList) {
      float f = Float.parseFloat(s);
      if (Float.isNaN(f)) {
        throw new NumberFormatException("Unparseable number: " + s);
      }
      fArray[i++] = f;
    }
    return fArray;
  }

  protected void addEntry(Sequence<IString> foreignSequence,
      Sequence<IString> translationSequence, PhraseAlignment alignment,
      float[] scores) {
    int[] foreignInts = Sequences.toIntArray(foreignSequence);
    int[] translationInts = Sequences.toIntArray(translationSequence);
    int fIndex = foreignIndex.indexOf(foreignInts, true);
    int eIndex = translationIndex.indexOf(translationInts, true);
    int id = translationIndex.indexOf(new int[] { fIndex, eIndex }, true);
    /*
     * System.err.printf("foreign ints: %s translation ints: %s\n",
     * Arrays.toString(foreignInts), Arrays.toString(translationInts));
     * System.err.printf("fIndex: %d\n", fIndex);
     */
    if (translations.size() <= fIndex) {
      while (translations.size() <= fIndex)
        translations.add(null);
    }
    List<IntArrayTranslationOption> intTransOpts = translations.get(fIndex);
    if (intTransOpts == null) {
      intTransOpts = Generics.newLinkedList();
      translations.set(fIndex, intTransOpts);
    }
    intTransOpts.add(new IntArrayTranslationOption(id, translationIndex
        .get(eIndex), scores, alignment));
  }


  public FlatPhraseTable(
      RuleFeaturizer<IString, FV> phraseFeaturizer,
      String filename) throws IOException {
    // default is not to do log rithm on the scores
    this(phraseFeaturizer, filename, false);
  }

  public FlatPhraseTable(String filename) throws IOException {
    this(null, filename, false);
  }

  public FlatPhraseTable(String filename, boolean reverse) throws IOException {
    this(null, filename, reverse);
  }

  /**
   *
   * @throws IOException
   */
  public FlatPhraseTable(
      RuleFeaturizer<IString, FV> phraseFeaturizer,
      String filename, boolean reverse) throws IOException {
    super(phraseFeaturizer);
    File f = new File(filename);
    name = String.format("FlatPhraseTable(%s)", f.getName());
    // arrayIndex = trieIndex ? new TrieIntegerArrayIndex() : new
    // DynamicIntegerArrayIndex();
    translations = new ArrayList<List<IntArrayTranslationOption>>();
    int countScores = init(f, reverse);
    scoreNames = getScoreNames(countScores);
  }

  private static String[] getScoreNames(int countScores) {
    String[] scoreNames;

    scoreNames = new String[countScores];
    for (int i = 0; i < countScores; i++) {
        scoreNames[i] = String.format("FPT.%d", i);
    }

    return scoreNames;
  }

  /**
   * Load the phrase table from file. 
   * 
   * @param f
   * @param reverse
   * @return
   * @throws IOException
   */
  private int init(File f, boolean reverse) throws IOException {
    Runtime rt = Runtime.getRuntime();
    long prePhraseTableLoadMemUsed = rt.totalMemory() - rt.freeMemory();
    long startTimeMillis = System.nanoTime();

    LineNumberReader reader = IOTools.getReaderFromFile(f);
    int numScores = -1;
    final String delimiterRegex = Pattern.quote(FlatNBestList.NBEST_SEP);
    for (String line; (line = reader.readLine()) != null;) {
      String[] fields = line.split(delimiterRegex);
      
      // The standard format has five fields
      assert fields.length == 5 : String.format("n-best list line %d has %d fields", reader.getLineNumber(), fields.length);
      Sequence<IString> source = IStrings.splitToIStrings(fields[0]);
      Sequence<IString> target = IStrings.splitToIStrings(fields[1]);
      String sourceConstellation = fields[2];
      String targetConstellation = fields[3].trim();
      List<String> scoreList = Arrays.asList(fields[4].trim().split("\\s+"));
      
      if (reverse) {
        Sequence<IString> tmp = source;
        source = target;
        target = tmp;
      }

      // Ensure that all rules in the phrase table have the same number of scores
      if (numScores < 0) {
        numScores = scoreList.size();
      } else if (numScores != scoreList.size()) {
        throw new RuntimeException(
            String
                .format(
                    "Error (line %d): Each entry must have exactly the same number of translation\n"
                        + "scores per line. Prior entries had %d, while the current entry has %d:",
                    reader.getLineNumber(), numScores, scoreList.size()));
      }
      float[] scores;
      try {
        scores = stringProbListToFloatProbArray(scoreList);
      } catch (NumberFormatException e) {
        e.printStackTrace();
        throw new RuntimeException(String.format("Number format error on line %d",
            reader.getLineNumber()));
      }

      if (targetConstellation.equals("")) {
        addEntry(source, target, null, scores);
      } else {
        addEntry(source, target,
            PhraseAlignment.getPhraseAlignment(targetConstellation), scores);
      }

      if (source.size() > longestForeignPhrase) {
        longestForeignPhrase = source.size();
      }
    }
    reader.close();

    // print some status information
    long postPhraseTableLoadMemUsed = rt.totalMemory() - rt.freeMemory();
    long loadTimeMillis = System.nanoTime() - startTimeMillis;
    System.err
        .printf(
            "Done loading phrase table: %s (mem used: %d MiB time: %.3f s)%n",
            f.getAbsolutePath(),
            (postPhraseTableLoadMemUsed - prePhraseTableLoadMemUsed)
                / (1024 * 1024), loadTimeMillis / 1000.0);
    System.err.println("Longest foreign phrase: " + longestForeignPhrase);
    return numScores;
  }

  @Override
  public int longestSourcePhrase() {
    return longestForeignPhrase;
  }

  @Override
  public List<Rule<IString>> query(
      Sequence<IString> foreignSequence) {
    RawSequence<IString> rawForeign = new RawSequence<IString>(foreignSequence);
    int[] foreignInts = Sequences.toIntArray(foreignSequence,
        IString.identityIndex());
    int fIndex = foreignIndex.indexOf(foreignInts);
    if (fIndex == -1)
      return null;
    List<IntArrayTranslationOption> intTransOpts = translations.get(fIndex);
    List<Rule<IString>> transOpts = new ArrayList<Rule<IString>>(
        intTransOpts.size());
    // int intTransOptsSize = intTransOpts.size();
    // for (int i = 0; i < intTransOptsSize; i++) {
    for (IntArrayTranslationOption intTransOpt : intTransOpts) {
      // IntArrayTranslationOption intTransOpt = intTransOpts.get(i);
      // System.out.printf("%d:%f\n", i, intTransOpt.scores[0]);
      RawSequence<IString> translation = new RawSequence<IString>(
          intTransOpt.translation, IString.identityIndex());
      transOpts.add(new Rule<IString>(intTransOpt.id,
          intTransOpt.scores, scoreNames, translation, rawForeign,
          intTransOpt.alignment));
    }
    return transOpts;
  }

  public static void main(String[] args) throws Exception {
    if (args.length != 2) {
      System.out
          .println("Usage:\n\tjava ...FlatPhraseTable (phrasetable file) (entry to look up)");
      System.exit(-1);
    }

    String model = args[0];
    String phrase = args[1];
    long startTimeMillis = System.currentTimeMillis();
    System.out.printf("Loading phrase table: %s\n", model);
    FlatPhraseTable<String> ppt = new FlatPhraseTable<String>(null,
        model);
    long totalMemory = Runtime.getRuntime().totalMemory() / (1L << 20);
    long freeMemory = Runtime.getRuntime().freeMemory() / (1L << 20);
    double totalSecs = (System.currentTimeMillis() - startTimeMillis) / 1000.0;
    System.err.printf(
        "size = %d, secs = %.3f, totalmem = %dm, freemem = %dm\n",
        foreignIndex.size(), totalSecs, totalMemory, freeMemory);

    List<Rule<IString>> translationOptions = ppt
        .query(new SimpleSequence<IString>(IStrings
            .toIStringArray(phrase.split("\\s+"))));

    System.out.printf("Phrase: %s\n", phrase);

    if (translationOptions == null) {
      System.out.printf("No translation options found.");
      System.exit(-1);
    }

    System.out.printf("Options:\n");
    for (Rule<IString> opt : translationOptions) {
      System.out.printf("\t%s : %s\n", opt.target,
          Arrays.toString(opt.scores));
    }
  }

  @Override
  public Object clone() throws CloneNotSupportedException {
    return super.clone();
  }

  @Override
  public String getName() {
    return name;
  }

  @Override
  public String toString() {
    return getName();
  }

  @Override
  public void setCurrentSequence(Sequence<IString> foreign,
      List<Sequence<IString>> tranList) {
    // no op
  }

  public static void createIndex(boolean withGaps) {
    foreignIndex = (withGaps || TRIE_INDEX) ? new TrieIntegerArrayIndex()
        : new DynamicIntegerArrayIndex();
    translationIndex = new DynamicIntegerArrayIndex();
  }

  public static void lockIndex() {
    foreignIndex.lock();
  }

}<|MERGE_RESOLUTION|>--- conflicted
+++ resolved
@@ -8,12 +8,8 @@
 import java.util.List;
 import java.util.regex.Pattern;
 
-<<<<<<< HEAD
-import edu.stanford.nlp.mt.decoder.feat.IsolatedPhraseFeaturizer;
+import edu.stanford.nlp.mt.decoder.feat.RuleFeaturizer;
 import edu.stanford.nlp.util.Generics;
-=======
-import edu.stanford.nlp.mt.decoder.feat.RuleFeaturizer;
->>>>>>> 06ad7208
 
 /**
  *
@@ -197,7 +193,7 @@
       assert fields.length == 5 : String.format("n-best list line %d has %d fields", reader.getLineNumber(), fields.length);
       Sequence<IString> source = IStrings.splitToIStrings(fields[0]);
       Sequence<IString> target = IStrings.splitToIStrings(fields[1]);
-      String sourceConstellation = fields[2];
+//      String sourceConstellation = fields[2];
       String targetConstellation = fields[3].trim();
       List<String> scoreList = Arrays.asList(fields[4].trim().split("\\s+"));
       
