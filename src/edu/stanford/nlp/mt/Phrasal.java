// Phrasal -- A Statistical Machine Translation Toolkit
// for Exploring New Model Features.
// Copyright (c) 2007-2010 The Board of Trustees of
// The Leland Stanford Junior University. All Rights Reserved.
//
// This program is free software; you can redistribute it and/or
// modify it under the terms of the GNU General Public License
// as published by the Free Software Foundation; either version 2
// of the License, or (at your option) any later version.
//
// This program is distributed in the hope that it will be useful,
// but WITHOUT ANY WARRANTY; without even the implied warranty of
// MERCHANTABILITY or FITNESS FOR A PARTICULAR PURPOSE.  See the
// GNU General Public License for more details.
//
// You should have received a copy of the GNU General Public License
// along with this program; if not, write to the Free Software
// Foundation, Inc., 59 Temple Place - Suite 330, Boston, MA  02111-1307, USA.
//
// For more information, bug reports, fixes, contact:
//    Christopher Manning
//    Dept of Computer Science, Gates 1A
//    Stanford CA 94305-9010
//    USA
//    java-nlp-user@lists.stanford.edu
//    http://nlp.stanford.edu/software/phrasal

package edu.stanford.nlp.mt;

import java.io.*;
import java.lang.reflect.InvocationTargetException;
import java.util.*;

import edu.stanford.nlp.mt.base.*;
import edu.stanford.nlp.mt.decoder.h.*;
import edu.stanford.nlp.mt.decoder.inferer.*;
import edu.stanford.nlp.mt.decoder.inferer.impl.DTUDecoder;
import edu.stanford.nlp.mt.decoder.recomb.*;
import edu.stanford.nlp.mt.decoder.util.*;
import edu.stanford.nlp.mt.metrics.*;
import edu.stanford.nlp.mt.process.Postprocessor;
import edu.stanford.nlp.mt.process.Preprocessor;
import edu.stanford.nlp.mt.process.ProcessorFactory;
import edu.stanford.nlp.mt.decoder.annotators.Annotator;
import edu.stanford.nlp.mt.decoder.annotators.AnnotatorFactory;
import edu.stanford.nlp.mt.decoder.feat.*;
import edu.stanford.nlp.stats.ClassicCounter;
import edu.stanford.nlp.stats.Counter;
import edu.stanford.nlp.stats.Counters;
import edu.stanford.nlp.util.Generics;
import edu.stanford.nlp.util.StringUtils;
import edu.stanford.nlp.util.concurrent.MulticoreWrapper;
import edu.stanford.nlp.util.concurrent.ThreadsafeProcessor;

/**
 * Phrasal: a phrase-based machine translation system.
 *
 * @author danielcer
 *
 */
public class Phrasal {

  public static final String TRANSLATION_TABLE_OPT = "ttable-file";
  public static final String LANGUAGE_MODEL_OPT = "lmodel-file";
  public static final String OPTION_LIMIT_OPT = "ttable-limit";
  public static final String DISTORTION_WT_OPT = "weight-d";
  public static final String LANGUAGE_MODEL_WT_OPT = "weight-l";
  public static final String TRANSLATION_MODEL_WT_OPT = "weight-t";
  public static final String WORD_PENALTY_WT_OPT = "weight-w";
  public static final String INPUT_FACTORS_OPT = "input-factors";
  public static final String FACTOR_DELIM_OPT = "factor-delimiter";
  public static final String MAPPING_OPT = "mapping";
  public static final String NBEST_LIST_OPT = "n-best-list";
  public static final String MOSES_NBEST_LIST_OPT = "moses-n-best-list";
  public static final String DISTINCT_NBEST_LIST_OPT = "distinct-n-best-list";
  public static final String FORCE_DECODE = "force-decode";
  public static final String BEAM_SIZE = "stack";
  public static final String SEARCH_ALGORITHM = "search-algorithm";
  public static final String DISTORTION_FILE = "distortion-file";
  public static final String HIER_DISTORTION_FILE = "hierarchical-distortion-file";
  public static final String WEIGHTS_FILE = "weights-file";
  public static final String CONFIG_FILE = "config-file";
  public static final String USE_DISCRIMINATIVE_LM = "discriminative-lm";
  public static final String USE_DISCRIMINATIVE_TM = "discriminative-tm";
  public static final String MAX_SENTENCE_LENGTH = "max-sentence-length";
  public static final String MIN_SENTENCE_LENGTH = "min-sentence-length";
  public static final String FORCE_DECODE_ONLY = "force-decode-only";
  public static final String DISTORTION_LIMIT = "distortion-limit";
  public static final String ADDITIONAL_FEATURIZERS = "additional-featurizers";
  public static final String ADDITIONAL_ANNOTATORS = "additional-annotators";
  public static final String DISABLED_FEATURIZERS = "disabled-featurizers";
  public static final String INLINE_WEIGHTS = "inline-weights";
  public static final String LOCAL_PROCS = "localprocs";
  public static final String ITER_LIMIT = "iter-limit";
  public static final String USE_ITG_CONSTRAINTS = "use-itg-constraints";
  public static final String RECOMBINATION_HEURISTIC = "recombination-heuristic";
  public static final String GAPS_OPT = "gaps";
  public static final String MAX_GAP_SPAN_OPT = "max-gap-span";
  public static final String MAX_PENDING_PHRASES_OPT = "max-pending-phrases";
  public static final String GAPS_IN_FUTURE_COST_OPT = "gaps-in-future-cost";
  public static final String ISTRING_VOC_OPT = "istring-vocabulary";
  public static final String MOSES_COMPATIBILITY_OPT = "moses-compatibility";
  public static final String LINEAR_DISTORTION_TYPE = "linear-distortion-type";
  public static final String DROP_UNKNOWN_WORDS = "drop-unknown-words";
  public static final String ADDITIONAL_PHRASE_GENERATOR = "additional-phrase-generator";
  public static final String ALIGNMENT_OUTPUT_FILE = "alignment-output-file";
  public static final String PREPROCESSOR_FILTER = "preprocessor-filter";
  public static final String POSTPROCESSOR_FILTER = "postprocessor-filter";
  public static final String SOURCE_CLASS_MAP = "source-class-map";
  public static final String TARGET_CLASS_MAP = "target-class-map";
  public static final String LOAD_ALIGNMENTS = "load-word-alignments";

  private static final int DEFAULT_DISCRIMINATIVE_LM_ORDER = 0;
  private static final boolean DEFAULT_DISCRIMINATIVE_TM_PARAMETER = false;

  static final Set<String> REQUIRED_FIELDS = new HashSet<String>();
  static final Set<String> OPTIONAL_FIELDS = new HashSet<String>();
  static final Set<String> IGNORED_FIELDS = new HashSet<String>();
  static final Set<String> ALL_RECOGNIZED_FIELDS = new HashSet<String>();

  static {
    REQUIRED_FIELDS.addAll(Arrays.asList(TRANSLATION_TABLE_OPT,WEIGHTS_FILE));
    OPTIONAL_FIELDS.addAll(Arrays.asList(INLINE_WEIGHTS, ITER_LIMIT,
        DISTORTION_FILE, DISTORTION_LIMIT, ADDITIONAL_FEATURIZERS,
        DISABLED_FEATURIZERS, USE_DISCRIMINATIVE_TM, FORCE_DECODE_ONLY,
        OPTION_LIMIT_OPT, NBEST_LIST_OPT, MOSES_NBEST_LIST_OPT,
        DISTINCT_NBEST_LIST_OPT, FORCE_DECODE,
        RECOMBINATION_HEURISTIC, HIER_DISTORTION_FILE, SEARCH_ALGORITHM,
        BEAM_SIZE, WEIGHTS_FILE, USE_DISCRIMINATIVE_LM, MAX_SENTENCE_LENGTH,
        MIN_SENTENCE_LENGTH, USE_ITG_CONSTRAINTS,
        LOCAL_PROCS, GAPS_OPT, GAPS_IN_FUTURE_COST_OPT, MAX_GAP_SPAN_OPT,
        LINEAR_DISTORTION_TYPE, MAX_PENDING_PHRASES_OPT, ISTRING_VOC_OPT,
        MOSES_COMPATIBILITY_OPT, ADDITIONAL_ANNOTATORS, DROP_UNKNOWN_WORDS, ADDITIONAL_PHRASE_GENERATOR,
        LANGUAGE_MODEL_OPT, DISTORTION_WT_OPT, LANGUAGE_MODEL_WT_OPT,
        TRANSLATION_MODEL_WT_OPT, WORD_PENALTY_WT_OPT, 
        ALIGNMENT_OUTPUT_FILE, PREPROCESSOR_FILTER, POSTPROCESSOR_FILTER,
        SOURCE_CLASS_MAP,TARGET_CLASS_MAP,LOAD_ALIGNMENTS));
    IGNORED_FIELDS.addAll(Arrays.asList(INPUT_FACTORS_OPT, MAPPING_OPT,
        FACTOR_DELIM_OPT));
    ALL_RECOGNIZED_FIELDS.addAll(REQUIRED_FIELDS);
    ALL_RECOGNIZED_FIELDS.addAll(OPTIONAL_FIELDS);
    ALL_RECOGNIZED_FIELDS.addAll(IGNORED_FIELDS);
  }

  /**
   * Number of decoding threads. Setting this parameter to 0 enables
   * multithreading inside the main decoding loop. Generally, it is better
   * to set the desired number of threads here (i.e., set this parameter >= 1).
   */
  private static final int DEFAULT_NUM_THREADS = 1;
  private int numThreads = DEFAULT_NUM_THREADS;

  /**
   * Hard distortion limit for phrase-based decoder
   */
  private static final int DEFAULT_DISTORTION_LIMIT = 5;
  private int distortionLimit = DEFAULT_DISTORTION_LIMIT;

  /**
   * DTU options
   */
  private static List<String> gapOpts = null;
  public static boolean withGaps = false;

  /**
   * Inference objects, one per thread
   */
  public List<Inferer<IString, String>> inferers;

  /**
   * Holds the model weights, one per inferer. The model weights have a shared feature index.
   */
  private List<Scorer<String>> scorers;

  /**
   * Phrase table type
   */
  private PhraseGenerator<IString,String> phraseGenerator;

  /**
   * Whether to filter unknown words in the output
   */
  private static final boolean DROP_UNKNOWN_WORDS_DEFAULT = true;
  private boolean dropUnknownWords = DROP_UNKNOWN_WORDS_DEFAULT;

  /**
   * n-best list options
   */
  private boolean generateMosesNBestList = true;
  private PrintStream nbestListWriter;
  private int nbestListSize;
  
  /**
   * Load phrase-internal alignments from phrase table.
   */
  private boolean wordAlignmentsEnabled = false;
  
  /**
   * Internal alignment options
   */
  private PrintStream alignmentWriter;
  
  /**
   * References for force decoding
   */
  private List<List<Sequence<IString>>> forceDecodeReferences;

  /**
   * Hard limits on inputs to be decoded
   */
  private int maxSentenceSize = Integer.MAX_VALUE;
  private int minSentenceSize = 0;

  /**
   * Recombination configuration.
   */
  private static String recombinationHeuristic = RecombinationFilterFactory.CLASSICAL_TRANSLATION_MODEL;

  /**
   * Pre/post processing filters.
   */
  private Preprocessor preprocessor;
  private Postprocessor postprocessor;
  
  public Preprocessor getPreprocessor() { return preprocessor; }
  public Postprocessor getPostprocessor() { return postprocessor; }
  
  /**
   * Access the decoder's scorer, which contains the model weights. THere is one scorer
   * per thread.
   *
   * @return the scorer
   */
  public Scorer<String> getScorer(int threadId) {
    assert threadId >= 0 && threadId < numThreads;
    return scorers.get(threadId);
  }

  /**
   * @return the number of threads specified in the ini file.
   */
  public int getNumThreads() { return numThreads; }
  
  /**
   * Access the decoder's phrase table.
   * 
   * @return
   */
  public PhraseGenerator<IString,String> getPhraseTable() { return phraseGenerator; }
  
  public static void initStaticMembers(Map<String, List<String>> config) {

    if (config.containsKey(ISTRING_VOC_OPT))
      IString.load(config.get(ISTRING_VOC_OPT).get(0));

    withGaps = config.containsKey(GAPS_OPT)
        || config.containsKey(MAX_GAP_SPAN_OPT);
    if (withGaps)
      gapOpts = config.containsKey(MAX_GAP_SPAN_OPT) ? config
          .get(MAX_GAP_SPAN_OPT) : config.get(GAPS_OPT);
    FlatPhraseTable.createIndex(withGaps);
    if (config.containsKey(GAPS_IN_FUTURE_COST_OPT))
      DTUDecoder.gapsInFutureCost = Boolean.parseBoolean(config.get(
          GAPS_IN_FUTURE_COST_OPT).get(0));
    if (config.containsKey(DISTINCT_NBEST_LIST_OPT))
      if (!AbstractBeamInferer.DISTINCT_SURFACE_TRANSLATIONS)
        AbstractBeamInferer.DISTINCT_SURFACE_TRANSLATIONS = Boolean.parseBoolean(config.get(
            DISTINCT_NBEST_LIST_OPT).get(0));
    if (config.containsKey(LINEAR_DISTORTION_TYPE))
      ConcreteRule.setLinearDistortionType(config.get(
          LINEAR_DISTORTION_TYPE).get(0));
    else if (withGaps)
      ConcreteRule
          .setLinearDistortionType(ConcreteRule.LinearDistortionType.last_contiguous_segment
              .name());

    if (withGaps)
      recombinationHeuristic = RecombinationFilterFactory.DTU_TRANSLATION_MODEL;
  }

  @SuppressWarnings("unchecked")
  public Phrasal(Map<String, List<String>> config) throws IOException,
      InstantiationException, IllegalAccessException, IllegalArgumentException,
      SecurityException, InvocationTargetException, NoSuchMethodException,
      ClassNotFoundException {
    if (!config.keySet().containsAll(REQUIRED_FIELDS)) {
      Set<String> missingFields = new HashSet<String>(REQUIRED_FIELDS);
      missingFields.removeAll(config.keySet());
      throw new RuntimeException(String.format(
          "The following required fields are missing: %s\n", missingFields));
    }

    if (!ALL_RECOGNIZED_FIELDS.containsAll(config.keySet())) {
      Set<String> extraFields = new HashSet<String>(config.keySet());
      extraFields.removeAll(ALL_RECOGNIZED_FIELDS);
      throw new RuntimeException(String.format(
          "The following fields are unrecognized: %s\n", extraFields));
    }

    Set<String> ignoredItems = new HashSet<String>(config.keySet());
    ignoredItems.retainAll(IGNORED_FIELDS);

    for (String ignored : ignoredItems) {
      System.err.printf("Ignoring Moses field: %s\n", ignored);
    }

    if (config.containsKey(RECOMBINATION_HEURISTIC)) {
      recombinationHeuristic = config.get(RECOMBINATION_HEURISTIC).get(0);
    }

    // Pre/post processor filters. These may be accessed programmatically, but they
    // are only applied automatically to text read from the console.
    if (config.containsKey(PREPROCESSOR_FILTER)) {
      List<String> parameters = config.get(PREPROCESSOR_FILTER);
      if (parameters.size() == 0) throw new RuntimeException("Preprocessor configuration requires at least one argument");
      String language = parameters.get(0);
      String[] options = parameters.size() > 1 ? parameters.get(1).split("\\s+") : (String[]) null;
      preprocessor = ProcessorFactory.getPreprocessor(language, options);
      System.err.printf("Preprocessor filter: %s%n", preprocessor.getClass().getName());
    }
    if (config.containsKey(POSTPROCESSOR_FILTER)) {
      List<String> parameters = config.get(POSTPROCESSOR_FILTER);
      if (parameters.size() == 0) throw new RuntimeException("Postprocessor configuration requires at least one argument");
      String language = parameters.get(0);
      String[] options = parameters.size() > 1 ? parameters.get(1).split("\\s+") : (String[]) null;
      postprocessor = ProcessorFactory.getPostprocessor(language, options);
      System.err.printf("Postprocessor filter: %s%n", postprocessor.getClass().getName());
    }
    
    // Word class maps
    if (config.containsKey(SOURCE_CLASS_MAP)) {
      List<String> parameters = config.get(SOURCE_CLASS_MAP);
      if (parameters.size() == 0) throw new RuntimeException("Source class map requires a file argument");
      SourceClassMap.load(parameters.get(0));
    }
    if (config.containsKey(TARGET_CLASS_MAP)) {
      List<String> parameters = config.get(TARGET_CLASS_MAP);
      if (parameters.size() == 0) throw new RuntimeException("Target class map requires a file argument");
      TargetClassMap.load(parameters.get(0));
    }
    
    final boolean mosesMode = config.containsKey(MOSES_COMPATIBILITY_OPT);

    if (config.containsKey(FORCE_DECODE)) {
      forceDecodeReferences = Metrics.readReferences(config.get(FORCE_DECODE)
          .toArray(new String[config.get(FORCE_DECODE).size()]));
    }

    // int distortionLimit = -1;
    if (config.containsKey(DISTORTION_LIMIT)) {
      List<String> strDistortionLimit = config.get(DISTORTION_LIMIT);
      if (strDistortionLimit.size() != 1) {
        throw new RuntimeException(String.format(
            "Parameter '%s' takes one and only one argument", DISTORTION_LIMIT));
      }
      try {
        distortionLimit = Integer.parseInt(strDistortionLimit.get(0));
      } catch (NumberFormatException e) {
        throw new RuntimeException(
            String
                .format(
                    "Argument '%s' to parameter '%s' can not be parsed as an integer value\n",
                    strDistortionLimit.get(0), DISTORTION_LIMIT));
      }
    }
    
    // DTU decoding
    FeaturizerFactory.GapType gapT = !withGaps ? FeaturizerFactory.GapType.none
        : ((gapOpts.size() > 1) ? FeaturizerFactory.GapType.both
            : FeaturizerFactory.GapType.source);
    String gapType = gapT.name();
    System.err.println("Gap type: " + gapType);

    // Phrase table(s)
    String phraseTable;
    if (config.get(TRANSLATION_TABLE_OPT).size() == 1) {
      phraseTable = config.get(TRANSLATION_TABLE_OPT).get(0);
    } else if (config.get(TRANSLATION_TABLE_OPT).size() == 4) {
      List<String> ptOpts = config.get(TRANSLATION_TABLE_OPT);
      System.err
          .printf(
              "Ignoring Moses factor & phrase feature count information: %s, %s, %s\n",
              ptOpts.get(0), ptOpts.get(1), ptOpts.get(2));
      phraseTable = ptOpts.get(3);
    } else {
      throw new RuntimeException("Unsupported configuration "
          + config.get(TRANSLATION_TABLE_OPT));
    }

    if (withGaps) {
      // Support for gaps:
      if (gapOpts.size() < 1 || gapOpts.size() > 2)
        throw new UnsupportedOperationException();
      int maxSourcePhraseSpan = Integer.parseInt(gapOpts.get(0));
      DTUTable.setMaxPhraseSpan(maxSourcePhraseSpan);

      int maxTargetPhraseSpan = (gapOpts.size() > 1) ? Integer.parseInt(gapOpts
          .get(1)) : -1;
      if (maxTargetPhraseSpan == -1) {
        System.err.println("Phrases with target gaps not loaded into memory.");
        DTUTable.maxNumberTargetSegments = 1;
      }
      if (gapT == FeaturizerFactory.GapType.target
          || gapT == FeaturizerFactory.GapType.both) {
        DTUHypothesis.setMaxTargetPhraseSpan(maxTargetPhraseSpan);
        //AbstractBeamInferer.DISTINCT_SURFACE_TRANSLATIONS = true; // TODO: restore?
      }

      // Support for floating phrases:
      if (config.containsKey(MAX_PENDING_PHRASES_OPT)) {
        List<String> floatOpts = config.get(MAX_PENDING_PHRASES_OPT);
        if (floatOpts.size() != 1)
          throw new UnsupportedOperationException();
        int maxPendingPhrases = Integer.parseInt(floatOpts.get(0));
        DTUHypothesis.setMaxPendingPhrases(maxPendingPhrases);
      }
    }


    if (config.containsKey(DROP_UNKNOWN_WORDS)) {
      dropUnknownWords = Boolean.parseBoolean(config.get(DROP_UNKNOWN_WORDS).get(0));
    }

    String optionLimit = config.get(OPTION_LIMIT_OPT).get(0);
    System.err.printf("Phrase table: %s Unknown words policy: %s\n", phraseTable, (dropUnknownWords ? "Drop" : "Keep"));

    if (phraseTable.startsWith("bitext:")) {
      phraseGenerator = (optionLimit == null ? PhraseGeneratorFactory.<String>factory(
          false, PhraseGeneratorFactory.NEW_DYNAMIC_GENERATOR, phraseTable) : PhraseGeneratorFactory.<String>factory(false, PhraseGeneratorFactory.NEW_DYNAMIC_GENERATOR,
          phraseTable.replaceFirst("^bitext:", ""),
          optionLimit));
    } else if (phraseTable.endsWith(".db") || phraseTable.contains(".db:")) {

      System.err.println("Dyanamic pt\n========================");
      phraseGenerator = (optionLimit == null ? PhraseGeneratorFactory.<String>factory(
          false, PhraseGeneratorFactory.DYNAMIC_GENERATOR, phraseTable) : PhraseGeneratorFactory.<String>factory(false, PhraseGeneratorFactory.DYNAMIC_GENERATOR,
          phraseTable, optionLimit));
    } else {
      String generatorName = withGaps ? PhraseGeneratorFactory.DTU_GENERATOR
          : PhraseGeneratorFactory.PSEUDO_PHARAOH_GENERATOR;
      phraseGenerator = (optionLimit == null ? PhraseGeneratorFactory.<String>factory(
          false, generatorName, phraseTable)
          : PhraseGeneratorFactory.<String>factory(false, generatorName, phraseTable,
              optionLimit));
    }
    if (config.get(ADDITIONAL_PHRASE_GENERATOR) != null) {
       List<PhraseGenerator<IString,String>> pgens = new LinkedList<PhraseGenerator<IString,String>>();
       pgens.add(phraseGenerator);
       for (String pgenClasspath : config.get(ADDITIONAL_PHRASE_GENERATOR)) {
          PhraseGenerator<IString,String> pgen;
          try {
             pgen = (PhraseGenerator<IString,String>)Class.forName(pgenClasspath).
                getConstructor().newInstance();
          } catch (ClassNotFoundException e) {
             throw new RuntimeException("Invalid PhraseGenerator: "+pgenClasspath);
          }
          pgens.add(pgen);
       }
       phraseGenerator = new CombinedPhraseGenerator<IString,String>(pgens, CombinedPhraseGenerator.Type.CONCATENATIVE, Integer.parseInt(optionLimit));
    }

    // TODO(spenceg) For better or worse, all phrase tables use the source index in FlatPhraseTable
    // Pass it to the UnknownWord generator. Would be better for the source index to be located
    // in a common place.
    phraseGenerator = new CombinedPhraseGenerator<IString,String>(
             Arrays.asList(phraseGenerator, new UnknownWordPhraseGenerator<IString, String>(dropUnknownWords, FlatPhraseTable.sourceIndex)),
             CombinedPhraseGenerator.Type.STRICT_DOMINANCE, Integer.parseInt(optionLimit));
    
    FlatPhraseTable.lockIndex();

    System.err.printf("Phrase table limit (ttable-limit): %d%n",
        ((CombinedPhraseGenerator<IString,String>) phraseGenerator).getPhraseLimit());

    // Lexicalized reordering model
    NeedsReorderingRecombination<IString, String> lexReorderFeaturizer = null;

    boolean msdRecombination = false;
    if (config.containsKey(DISTORTION_FILE)
        || config.containsKey(HIER_DISTORTION_FILE)) {
      if (config.containsKey(DISTORTION_FILE)
          && config.containsKey(HIER_DISTORTION_FILE))
        throw new UnsupportedOperationException(
            "Two distortion files instead of one. "
                + "To use more than one, please use " + ADDITIONAL_FEATURIZERS
                + " field.");
      boolean stdDistFile = config.containsKey(DISTORTION_FILE);
      msdRecombination = true;
      List<String> strDistortionFile = stdDistFile ? config
          .get(DISTORTION_FILE) : config.get(HIER_DISTORTION_FILE);
      String modelType;
      String modelFilename;
      if (strDistortionFile.size() == 2) {
        modelType = strDistortionFile.get(0);
        modelFilename = strDistortionFile.get(1);

      } else if (strDistortionFile.size() == 4) {
        modelType = strDistortionFile.get(1);
        modelFilename = strDistortionFile.get(3);
      } else {
        throw new RuntimeException(
            String
                .format(
                    "Parameter '%s' takes two arguments: distortion-model-type & model-filename)",
                    DISTORTION_FILE));
      }
      lexReorderFeaturizer = mosesMode || stdDistFile ? new LexicalReorderingFeaturizer(
          new LexicalReorderingTable(modelFilename, modelType))
          : new HierarchicalReorderingFeaturizer(modelFilename, modelType);
    }
    int discriminativeLMOrder;
    if (config.containsKey(USE_DISCRIMINATIVE_LM)) {
      String orderStr = config.get(USE_DISCRIMINATIVE_LM).get(0);
      try {
        discriminativeLMOrder = Integer.parseInt(orderStr);
      } catch (NumberFormatException e) {
        throw new RuntimeException(String.format(
            "Parameter %s to %s can not be parsed as an integer value",
            orderStr, USE_DISCRIMINATIVE_LM));
      }
    } else {
      discriminativeLMOrder = DEFAULT_DISCRIMINATIVE_LM_ORDER;
    }

    List<Annotator<IString,String>> additionalAnnotators = new ArrayList<Annotator<IString,String>>();
    if (config.containsKey(ADDITIONAL_ANNOTATORS)) {
    	// todo make some general method that can parse both additional annotators
    	// and additional featurizers
    	List<String> tokens = config.get(ADDITIONAL_ANNOTATORS);
        String annotatorName = null;
        String args = null;
        for (String token : tokens) {
          Annotator<IString,String> annotator = null;
          if (annotatorName == null) {
            if (token.endsWith("()")) {
              String name = token.replaceFirst("\\(\\)$", "");
              Class<Annotator<IString,String>> annotatorClass = AnnotatorFactory
                  .loadAnnotator(name);
              annotator = (Annotator<IString,String>) annotatorClass
                  .newInstance();
              additionalAnnotators.add(annotator);
            } else if (token.contains("(")) {
              if (token.endsWith(")")) {
                annotatorName = token.replaceFirst("\\(.*", "");
                args = token.replaceFirst("^.*\\(", "");
                args = args.substring(0, args.length() - 1);
                args = args.replaceAll("\\s*,\\s*", ",");
                args = args.replaceAll("^\\s+", "");
                args = args.replaceAll("\\s+$", "");
                String[] argsList = args.split(",");
                System.err.printf("Additional annotators: %s.\nArgs: %s\n",
                    annotatorName, Arrays.toString(argsList));
                // TODO(spenceg) Seems like this will throw an exception?
                Class<Featurizer<IString, String>> featurizerClass = FeaturizerFactory
                    .loadFeaturizer(annotatorName);
                annotator = (Annotator<IString,String>) featurizerClass
                    .getConstructor(argsList.getClass()).newInstance(
                        new Object[] { argsList });
                additionalAnnotators.add(annotator);
                annotatorName = null;
                args = null;
              } else {
                annotatorName = token.replaceFirst("\\(.*", "");
                args = token.replaceFirst(".*\\(", "");
              }
            } else {
              System.err.printf(
                  "Error: '(' expected immediately after annotator name %s", token);
              System.err
                  .printf("Note that no whitespace between '(' and the associated annotator name is allowed\n");
              System.exit(-1);
            }
          } else {
            if (token.endsWith(")")) {
              args += " " + token.substring(0, token.length() - 1);
              args = args.replaceAll("\\s*,\\s*", ",");
              args = args.replaceAll("^\\s+", "");
              args = args.replaceAll("\\s+$", "");
              String[] argsList = args.split(",");
              System.err.printf("args: %s\n", Arrays.toString(argsList));
              Class<Annotator<IString,String>> annotatorClass = AnnotatorFactory
                  .loadAnnotator(annotatorName);
              annotator = (Annotator<IString,String>) annotatorClass
                  .getConstructor(argsList.getClass()).newInstance(
                      (Object) argsList);
              additionalAnnotators.add(annotator);
              annotatorName = null;
              args = null;
            } else {
              args += " " + token;
            }
          }
        }
        if (annotatorName != null) {
          System.err.printf("Error: no ')' found for annotator %s\n",
              annotatorName);
          System.exit(-1);
        }
    }
    System.err.printf("Number of additional annotators loaded: %d\n", additionalAnnotators.size());

    List<Featurizer<IString, String>> additionalFeaturizers = Generics.newArrayList();
    if (config.containsKey(ADDITIONAL_FEATURIZERS)) {
      List<String> tokens = config.get(ADDITIONAL_FEATURIZERS);
      String featurizerName = null;
      String args = null;
      for (String token : tokens) {
        Featurizer<IString, String> featurizer = null;
        if (featurizerName == null) {
          if (token.endsWith("()")) {
            String name = token.replaceFirst("\\(\\)$", "");
            Class<Featurizer<IString, String>> featurizerClass = FeaturizerFactory
                .loadFeaturizer(name);
            featurizer = (Featurizer<IString, String>) featurizerClass
                .newInstance();
            additionalFeaturizers.add(featurizer);
          } else if (token.contains("(")) {
            if (token.endsWith(")")) {
              featurizerName = token.replaceFirst("\\(.*", "");
              args = token.replaceFirst("^.*\\(", "");
              args = args.substring(0, args.length() - 1);
              args = args.replaceAll("\\s*,\\s*", ",");
              args = args.replaceAll("^\\s+", "");
              args = args.replaceAll("\\s+$", "");
              String[] argsList = args.split(",");
              System.err.printf("Additional featurizer: %s.\nArgs: %s\n",
                  featurizerName, Arrays.toString(argsList));
              Class<Featurizer<IString, String>> featurizerClass = FeaturizerFactory
                  .loadFeaturizer(featurizerName);
              featurizer = (Featurizer<IString, String>) featurizerClass
                  .getConstructor(argsList.getClass()).newInstance(
                      new Object[] { argsList });
              additionalFeaturizers.add(featurizer);
              featurizerName = null;
              args = null;
            } else {
              featurizerName = token.replaceFirst("\\(.*", "");
              args = token.replaceFirst(".*\\(", "");
            }
          } else {
            System.err.printf(
                "Error: '(' expected immediately after feature name %s", token);
            System.err
                .printf("Note that no whitespace between '(' and the associated feature name is allowed\n");
            System.exit(-1);
          }
        } else {
          if (token.endsWith(")")) {
            args += " " + token.substring(0, token.length() - 1);
            args = args.replaceAll("\\s*,\\s*", ",");
            args = args.replaceAll("^\\s+", "");
            args = args.replaceAll("\\s+$", "");
            String[] argsList = args.split(",");
            System.err.printf("args: %s\n", Arrays.toString(argsList));
            Class<Featurizer<IString, String>> featurizerClass = FeaturizerFactory
                .loadFeaturizer(featurizerName);
            featurizer = (Featurizer<IString, String>) featurizerClass
                .getConstructor(argsList.getClass()).newInstance(
                    (Object) argsList);
            additionalFeaturizers.add(featurizer);
            featurizerName = null;
            args = null;
          } else {
            args += " " + token;
          }
        }
        if (featurizer instanceof NeedsInternalAlignments)
          Featurizable.enableAlignments();
        if (featurizer instanceof NeedsReorderingRecombination)
          msdRecombination = true;
      }
      if (featurizerName != null) {
        System.err.printf("Error: no ')' found for featurizer %s\n",
            featurizerName);
        System.exit(-1);
      }
    }

    boolean discriminativeTMParameter;
    if (config.containsKey(USE_DISCRIMINATIVE_TM)) {
      discriminativeTMParameter = Boolean.parseBoolean(config.get(
          USE_DISCRIMINATIVE_TM).get(0));
    } else {
      discriminativeTMParameter = DEFAULT_DISCRIMINATIVE_TM_PARAMETER;
    }

    // Create Featurizer
    String lgModel = null, lgModelVoc = "";
    if (config.containsKey(LANGUAGE_MODEL_OPT)) {
      if (config.get(LANGUAGE_MODEL_OPT).size() == 1) {
        lgModel = config.get(LANGUAGE_MODEL_OPT).get(0);
      } else if (config.get(LANGUAGE_MODEL_OPT).size() == 2) {
        lgModel = config.get(LANGUAGE_MODEL_OPT).get(0);
        lgModelVoc = config.get(LANGUAGE_MODEL_OPT).get(1);
      } else if (config.get(LANGUAGE_MODEL_OPT).size() == 4) {
        List<String> lmOpts = config.get(LANGUAGE_MODEL_OPT);
        System.err.printf(
            "Ignoring Moses factor & model order information: %s, %s, %s\n",
            lmOpts.get(0), lmOpts.get(1), lmOpts.get(2));
        lgModel = lmOpts.get(3);
      } else {
        throw new RuntimeException("Unsupported configuration "
            + config.get(LANGUAGE_MODEL_OPT));
      }

      System.err.printf("Language model: %s\n", lgModel);
    }

    if (discriminativeLMOrder != 0) {
      System.err.printf("Discriminative LM order: %d\n", discriminativeLMOrder);
    }

    CombinedFeaturizer<IString, String> featurizer;

    if (discriminativeTMParameter) {
      System.err.printf("Using Discriminative TM\n");
    }

    String linearDistortion = withGaps ? DTULinearDistortionFeaturizer.class
        .getName() : (mosesMode ? LinearDistortionFeaturizer.class.getName()
        : LinearFutureCostFeaturizer.class.getName());

    if (lgModel != null) {
      featurizer = FeaturizerFactory.factory(
        FeaturizerFactory.PSEUDO_PHARAOH_GENERATOR,
        makePair(FeaturizerFactory.LINEAR_DISTORTION_PARAMETER,
            linearDistortion),
        makePair(FeaturizerFactory.GAP_PARAMETER, gapType),
        makePair(FeaturizerFactory.ARPA_LM_PARAMETER, lgModel),
        makePair(FeaturizerFactory.ARPA_LM_VOC_PARAMETER, lgModelVoc));
    } else {
      featurizer = FeaturizerFactory.factory(
          FeaturizerFactory.PSEUDO_PHARAOH_GENERATOR,
          makePair(FeaturizerFactory.LINEAR_DISTORTION_PARAMETER,
              linearDistortion),
          makePair(FeaturizerFactory.GAP_PARAMETER, gapType));
    }

    if (config.containsKey(DISABLED_FEATURIZERS)) {
      Set<String> disabledFeaturizers = new HashSet<String>();
      for (String f : config.get(DISABLED_FEATURIZERS))
        disabledFeaturizers.add(f);
      featurizer.deleteFeaturizers(disabledFeaturizers);
    }

    if (lexReorderFeaturizer != null) {
      additionalFeaturizers.add(lexReorderFeaturizer);
    }

    if (!additionalFeaturizers.isEmpty()) {
      List<Featurizer<IString, String>> allFeaturizers = Generics.newArrayList();
      allFeaturizers.addAll(featurizer.featurizers);
      allFeaturizers.addAll(additionalFeaturizers);
      featurizer = new CombinedFeaturizer<IString, String>(allFeaturizers);
    }
    
    // Link the final featurizer and the phrase table
    phraseGenerator.setFeaturizer(featurizer);

    // Create Scorer
    Counter<String> weightVector = new ClassicCounter<String>();

    if (config.containsKey(WEIGHTS_FILE)) {
      System.err.printf("Weights file: %s\n", config.get(WEIGHTS_FILE).get(0));

      weightVector = IOTools.readWeights(config.get(WEIGHTS_FILE).get(0));
    } else {
      if (config.containsKey(INLINE_WEIGHTS)) {
        List<String> inlineWts = config.get(TRANSLATION_MODEL_WT_OPT);
        for (String inlineWt : inlineWts) {
          String[] fields = inlineWt.split("=");
          weightVector.setCount(fields[0], Double.parseDouble(fields[1]));
        }
      }

      if (config.containsKey(LANGUAGE_MODEL_WT_OPT)) {
        weightVector.setCount(NGramLanguageModelFeaturizer.FEATURE_NAME,
          Double.parseDouble(config.get(LANGUAGE_MODEL_WT_OPT).get(0)));
      }
      if (config.containsKey(DISTORTION_WT_OPT)) {
        weightVector.setCount(LinearDistortionFeaturizer.FEATURE_NAME,
          Double.parseDouble(config.get(DISTORTION_WT_OPT).get(0)));


        if (config.get(DISTORTION_WT_OPT).size() > 1) {
          int numAdditionalWts = config.get(DISTORTION_WT_OPT).size() - 1;
          if (lexReorderFeaturizer == null) {
            throw new RuntimeException(
                String
                    .format(
                        "Additional weights given for parameter %s but no lexical reordering file was specified",
                        DISTORTION_WT_OPT));
          }
          if (lexReorderFeaturizer instanceof LexicalReorderingFeaturizer) {
            LexicalReorderingFeaturizer mosesLexReorderFeaturizer = (LexicalReorderingFeaturizer) lexReorderFeaturizer;
            if (numAdditionalWts != mosesLexReorderFeaturizer.mlrt.positionalMapping.length) {
              throw new RuntimeException(
                  String
                      .format(
                          "%d re-ordering weights given with parameter %s, but %d expected",
                          numAdditionalWts, DISTORTION_WT_OPT,
                          mosesLexReorderFeaturizer.mlrt.positionalMapping.length));
            }
            for (int i = 0; i < mosesLexReorderFeaturizer.mlrt.positionalMapping.length; i++) {
              weightVector.setCount(mosesLexReorderFeaturizer.featureTags[i],
                  Double.parseDouble(config.get(DISTORTION_WT_OPT).get(i + 1)));
            }
          }
        }
      }

      if (config.containsKey(WORD_PENALTY_WT_OPT)) {
        weightVector.setCount(WordPenaltyFeaturizer.FEATURE_NAME,
            Double.parseDouble(config.get(WORD_PENALTY_WT_OPT).get(0)));
      }

      weightVector.setCount(UnknownWordFeaturizer.FEATURE_NAME, 1.0);

      if (config.containsKey(TRANSLATION_MODEL_WT_OPT)) {
        System.err.printf("Warning: Ignoring old translation model weights set with %s", TRANSLATION_MODEL_WT_OPT);
      }
    }

    if (config.containsKey(MAX_SENTENCE_LENGTH)) {
      try {
        maxSentenceSize = Integer.parseInt(config.get(MAX_SENTENCE_LENGTH).get(
            0));
        if (maxSentenceSize == 0)
          maxSentenceSize = Integer.MAX_VALUE;
      } catch (NumberFormatException e) {
        throw new RuntimeException(String.format(
            "Argument %s to %s can not be parsed as an integer",
            config.get(MAX_SENTENCE_LENGTH), MAX_SENTENCE_LENGTH));
      }
    }

    if (config.containsKey(MIN_SENTENCE_LENGTH)) {
      try {
        minSentenceSize = Integer.parseInt(config.get(MIN_SENTENCE_LENGTH).get(
            0));
      } catch (NumberFormatException e) {
        throw new RuntimeException(String.format(
            "Argument %s to %s can not be parsed as an integer",
            config.get(MIN_SENTENCE_LENGTH), MIN_SENTENCE_LENGTH));
      }
    }

    System.err.printf("WeightConfig: '%s' %s\n", Counters.toBiggestValuesFirstString(weightVector, 100), (weightVector.size() > 100 ? "..." : ""));


    // Create Recombination Filter
    RecombinationFilter<Derivation<IString, String>> filter = RecombinationFilterFactory
        .factory(featurizer.getNestedFeaturizers(), msdRecombination,
            recombinationHeuristic);

    // Create Search Heuristic
    RuleFeaturizer<IString, String> isolatedPhraseFeaturizer = featurizer;
    SearchHeuristic<IString, String> heuristic = HeuristicFactory.factory(
        isolatedPhraseFeaturizer,
        withGaps ? HeuristicFactory.ISOLATED_DTU_SOURCE_COVERAGE
            : HeuristicFactory.ISOLATED_PHRASE_SOURCE_COVERAGE);

    // Create Inferers and scorers
    if (config.containsKey(LOCAL_PROCS))
      numThreads = Integer.parseInt(config.get(LOCAL_PROCS).get(0));
    if (numThreads < 1) throw new RuntimeException("Number of threads must be positive: " + numThreads);
    System.err.printf("Number of threads: %d%n", numThreads);

    inferers = new ArrayList<Inferer<IString, String>>(numThreads);
    scorers = new ArrayList<Scorer<String>>(numThreads);

    boolean dtuDecoder = (gapT != FeaturizerFactory.GapType.none);

    String searchAlgorithm = config.containsKey(SEARCH_ALGORITHM) ?
      config.get(SEARCH_ALGORITHM).get(0).trim() : InfererBuilderFactory.DEFAULT_INFERER;
    if (dtuDecoder) {
      searchAlgorithm = InfererBuilderFactory.DTU_DECODER;
    }
    System.err.printf("Search algorithm: %s%n", searchAlgorithm);
    
    for (int i = 0; i < numThreads; i++) {
      // Configure InfererBuilder
      AbstractBeamInfererBuilder<IString, String> infererBuilder = (AbstractBeamInfererBuilder<IString, String>) 
          InfererBuilderFactory.factory(searchAlgorithm);
      try {
        infererBuilder.setAnnotators(additionalAnnotators);
        infererBuilder
            .setIncrementalFeaturizer((CombinedFeaturizer<IString, String>) featurizer
                .clone());
        infererBuilder
            .setPhraseGenerator((PhraseGenerator<IString,String>) phraseGenerator
                .clone());
        Scorer<String> scorer = ScorerFactory.factory(ScorerFactory.SPARSE_SCORER, weightVector, null);
        infererBuilder.setScorer(scorer);
        scorers.add(scorer);
        infererBuilder
            .setSearchHeuristic((SearchHeuristic<IString, String>) heuristic
                .clone());
        infererBuilder
            .setRecombinationFilter((RecombinationFilter<Derivation<IString, String>>) filter
                .clone());
      } catch (CloneNotSupportedException e) {
        throw new RuntimeException(e);
      }

      // Silently ignored by the cube pruning decoder
      infererBuilder.setBeamType(BeamFactory.BeamType.sloppybeam);

      if (distortionLimit != -1) {
        infererBuilder.setMaxDistortion(distortionLimit);
      }

      if (config.containsKey(USE_ITG_CONSTRAINTS)) {
        infererBuilder.useITGConstraints(Boolean.parseBoolean(config.get(
            USE_ITG_CONSTRAINTS).get(0)));
      }

      if (config.containsKey(BEAM_SIZE)) {
        try {
          int beamSize = Integer.parseInt(config.get(BEAM_SIZE).get(0));
          infererBuilder.setBeamCapacity(beamSize);
        } catch (NumberFormatException e) {
          throw new RuntimeException(
              String
                  .format(
                      "Beam size %s, as specified by argument %s, can not be parsed as an integer value\n",
                      config.get(BEAM_SIZE).get(0), BEAM_SIZE));
        }
      }
      inferers.add(infererBuilder.build());
    }
    System.err.printf("Inferer Count: %d%n", inferers.size());

    // determine if we need to generate n-best lists
    List<String> nbestOpt = config.get(NBEST_LIST_OPT);
    if (nbestOpt != null) {
      if (nbestOpt.size() == 1) {
        nbestListSize = Integer.parseInt(nbestOpt.get(0));
        assert nbestListSize >= 0;
        System.err.printf("Generating n-best lists (size: %d)%n",
            nbestListSize);

      } else if (nbestOpt.size() == 2) {
        String nbestListFilename = nbestOpt.get(0);
        nbestListSize = Integer.parseInt(nbestOpt.get(1));
        assert nbestListSize >= 0;
        nbestListWriter = IOTools.getWriterFromFile(nbestListFilename);
        System.err.printf("Generating n-best lists to: %s (size: %d)\n",
            nbestListFilename, nbestListSize);

      } else {
        throw new RuntimeException(
            String.format("%s requires 1 or 2 arguments, not %d", NBEST_LIST_OPT,
                nbestOpt.size()));
      }

    } else {
      nbestListSize = -1;
      nbestListWriter = null;
    }
    
    List<String> mosesNbestOpt = config.get(MOSES_NBEST_LIST_OPT);
    if (mosesNbestOpt != null && mosesNbestOpt.size() > 0) {
      generateMosesNBestList = Boolean.parseBoolean(mosesNbestOpt.get(0));
    }
        
    // Determine if we need to generate an alignment file
    List<String> alignmentOpt = config.get(ALIGNMENT_OUTPUT_FILE);
    if (alignmentOpt != null && alignmentOpt.size() == 1) {
      alignmentWriter = IOTools.getWriterFromFile(alignmentOpt.get(0));
    }

    if (config.containsKey(LOAD_ALIGNMENTS)) {
      wordAlignmentsEnabled = true;
    }

    // Should we enable word-internal alignments?
    if (wordAlignmentsEnabled || alignmentWriter != null) {
      Featurizable.enableAlignments();
    }
  }

  private static String makePair(String label, String value) {
    return String.format("%s:%s", label, value);
  }

  /**
   * Lightweight container for decoder input.
   *
   * @author Spence Green
   *
   */
  private static class DecoderInput {
    public final Sequence<IString> source;
    public final int sourceInputId;

    public DecoderInput(Sequence<IString> seq, int sourceInputId) {
      this.source = seq;
      this.sourceInputId = sourceInputId;
    }
  }

  /**
   * Lightweight container for decoder output.
   *
   * @author Spence Green
   *
   */
  private static class DecoderOutput {
    public final List<RichTranslation<IString, String>> translations;
    public final Sequence<IString> bestTranslation;
    public final int sourceInputId;
    public final int sourceLength;

    public DecoderOutput(int sourceLength, List<RichTranslation<IString, String>> translations, Sequence<IString> bestTranslation, int sourceInputId) {
      this.sourceLength = sourceLength;
      this.translations = translations;
      this.bestTranslation = bestTranslation;
      this.sourceInputId = sourceInputId;
    }
  }

  /**
   * Wrapper class to submit this decoder instance to the thread pool.
   *
   * @author Spence Green
   *
   */
  private class PhrasalProcessor implements ThreadsafeProcessor<DecoderInput,DecoderOutput> {
    private final int infererId;
    private int childInfererId;

    /**
     * Constructor.
     *
     * @param parentInfererId - the bast infererId for this instance. Calls to newInstance()
     * will increment from this value.
     */
    public PhrasalProcessor(int parentInfererId) {
      this.infererId = parentInfererId;
      this.childInfererId = parentInfererId+1;
    }

    @Override
    public DecoderOutput process(DecoderInput input) {
      // Generate n-best list
      List<RichTranslation<IString, String>> translations = 
          decode(input.source, input.sourceInputId, infererId);
      
      // Select and process the best translation
      Sequence<IString> bestTranslation = null;
      if (translations.size() > 0) {
        bestTranslation = translations.get(0).translation;
        if (postprocessor != null) {
          try {
            bestTranslation = postprocessor.process(bestTranslation).e();
          } catch (Exception e) {
            // The postprocessor exploded. Silently ignore and return
            // the unprocessed translation.
            bestTranslation = translations.get(0).translation;
          }
        }
      }
      return new DecoderOutput(input.source.size(), translations, bestTranslation, input.sourceInputId);
    }

    @Override
    public ThreadsafeProcessor<DecoderInput, DecoderOutput> newInstance() {
      return new PhrasalProcessor(childInfererId++);
    }
  }

  /**
   * Output the result of decodeFromConsole(), and write to the n-best list
   * if necessary.
   *
   * NOTE: This call is *not* threadsafe.
   *
   * @param translations n-best list
   * @param bestTranslation if post-processing has been applied, then this is post-processed
   *        sequence at the top of the n-best list
   * @param sourceInputId
   */
  private void processConsoleResult(List<RichTranslation<IString, String>> translations,
      Sequence<IString> bestTranslation, int sourceLength, int sourceInputId) {
    if (translations.size() > 0) {
      System.out.println(bestTranslation.toString());

      // log additional information to stderr
      RichTranslation<IString,String> bestTranslationInfo = translations.get(0);
      System.err.printf("Best Translation: %s%n", bestTranslation);
      System.err.printf("Final score: %.3f%n", (float) bestTranslationInfo.score);
      if (bestTranslationInfo.sourceCoverage != null) {
        System.err.printf("Coverage: %s%n", bestTranslationInfo.sourceCoverage);
        System.err.printf(
            "Foreign words covered: %d (/%d) - %.3f %%%n",
            bestTranslationInfo.sourceCoverage.cardinality(),
            sourceLength,
            bestTranslationInfo.sourceCoverage.cardinality() * 100.0
            / sourceLength);
      } else {
        System.err.println("Coverage: {}");
      }

      // Output the n-best list if necessary
      if (nbestListWriter != null) {
        IOTools.writeNbest(translations, sourceInputId, generateMosesNBestList, nbestListWriter, wordAlignmentsEnabled);
      }
      
      // Output the alignments if necessary
      if (alignmentWriter != null) {
        for (RichTranslation<IString,String> translation : translations) {
<<<<<<< HEAD
          alignmentWriter.printf("%d %s %s%n", sourceInputId, FlatNBestList.FIELD_DELIM, 
              translation.alignmentString());
=======
          alignmentWriter.printf("%d %s %s%n", sourceInputId, FlatPhraseTable.FIELD_DELIM, 
              translation.sourceTargetAlignmentString());
>>>>>>> 8a9b2c0c
        }
      }

    } else {
      // Decoder failure. Print an empty line.
      System.out.println();
      System.err.printf("<<< decoder failure for id: %d >>>%n", sourceInputId);
    }
  }

  /**
   * Decode input from inputStream and either write 1-best translations to stdout or
   * return them in a <code>List</code>.
   * 
   * @param inputStream 
   * @param outputToConsole if true, output the 1-best translations to the console. Otherwise,
   *                        return them in a <code>List</code>
   * @throws IOException
   */
  public List<RichTranslation<IString,String>> decode(InputStream inputStream, boolean outputToConsole) throws IOException {
    System.err.println("Entering main translation loop");
    final MulticoreWrapper<DecoderInput,DecoderOutput> wrapper =
        new MulticoreWrapper<DecoderInput,DecoderOutput>(numThreads, new PhrasalProcessor(0));
    final LineNumberReader reader = new LineNumberReader(new InputStreamReader(
        inputStream, "UTF-8"));
    final List<RichTranslation<IString,String>> bestTranslationList = outputToConsole ? null :
      new ArrayList<RichTranslation<IString,String>>();
    
    final long startTime = System.nanoTime();
    int sourceInputId = 0;
    for (String line; (line = reader.readLine()) != null; ++sourceInputId) {
      Sequence<IString> source = preprocessor == null ? IStrings.tokenize(line) :
        preprocessor.process(line.trim()).e();
      if (source.size() > maxSentenceSize || source.size() < minSentenceSize) {
        System.err.printf("Skipping: %s%n", line);
        System.err.printf("Tokens: %d (min: %d max: %d)%n", source.size(), minSentenceSize,
            maxSentenceSize);
        continue;
      }

      wrapper.put(new DecoderInput(source, sourceInputId));
      while(wrapper.peek()) {
        DecoderOutput result = wrapper.poll();
        if (outputToConsole) {
          processConsoleResult(result.translations, result.bestTranslation, result.sourceLength, result.sourceInputId);
        } else {
          RichTranslation<IString,String> best = result.translations.size() > 0 ? result.translations.get(0) : null;
          bestTranslationList.add(best);
        }
      }
    }

    // Finished reading the input. Wait for threadpool to finish, then process
    // last few translations.
    wrapper.join();
    while(wrapper.peek()) {
      DecoderOutput result = wrapper.poll();
      if (outputToConsole) {
        processConsoleResult(result.translations, result.bestTranslation, result.sourceLength, result.sourceInputId);
      } else {
        RichTranslation<IString,String> best = result.translations.size() > 0 ? result.translations.get(0) : null;
        bestTranslationList.add(best);
      }
    }

    double totalTime = ((double) System.nanoTime() - startTime) / 1e9;
    double segmentsPerSec = (double) sourceInputId / totalTime;
    System.err.printf("Decoding at %.2f segments/sec (total: %.2f sec)%n", segmentsPerSec, totalTime);
    return bestTranslationList;
  }

  /**
   * Decode a tokenized input string. Returns an n-best list of translations as
   * specified by the decoders <code>nbestListSize</code> parameter.
   *
   * NOTE: This call is threadsafe.
   *
   * @param source
   * @param sourceInputId
   * @param threadId -- Inferer object to use (one per thread)
   */
  public List<RichTranslation<IString, String>> decode(Sequence<IString> source,
      int sourceInputId, int threadId) {
    List<Sequence<IString>> targets = 
        forceDecodeReferences == null ? null : forceDecodeReferences.get(sourceInputId);
    return decode(source, sourceInputId, threadId, nbestListSize, targets, false);
  }
  
  /**
   * Decode a tokenized input string. Returns an n-best list of translations
   * specified by the parameter.
   *
   * NOTE: This call is threadsafe.
   *
   * @param source
   * @param sourceInputId
   * @param threadId -- Inferer object to use (one per thread)
   * @param numTranslations number of translations to generate
   * 
   */
  public List<RichTranslation<IString, String>> decode(Sequence<IString> source,
      int sourceInputId, int threadId, int numTranslations, List<Sequence<IString>> targets, 
      boolean targetsArePrefixes) {
    assert threadId >= 0 && threadId < numThreads;
    assert sourceInputId >= 0;

    // Output space of the decoder
    OutputSpace<IString, String> outputSpace = OutputSpaceFactory.getOutputSpace(source, sourceInputId, 
        targets, targetsArePrefixes, phraseGenerator.longestSourcePhrase(), phraseGenerator.longestTargetPhrase());

    List<RichTranslation<IString, String>> translations =
        new ArrayList<RichTranslation<IString, String>>(1);

    if (numTranslations > 1) {
      translations = inferers
          .get(threadId).nbest(
              source,
              sourceInputId,
              outputSpace,
              outputSpace.getAllowableSequences(), numTranslations);

      // Return an empty n-best list
      if (translations == null) translations = new ArrayList<RichTranslation<IString,String>>(1);

    } else {
      // The 1-best translation in this case is potentially different from
      // calling nbest() with a list size of 1. Therefore, this call is *not* a special
      // case of the condition above.
      RichTranslation<IString, String> translation = inferers.get(threadId).translate(
          source,
          sourceInputId,
          outputSpace,
          outputSpace.getAllowableSequences());
      if (translation != null) {
        translations.add(translation);
      }
    }
    return translations;
  }

  /**
   * Free resources and cleanup.
   */
  public void shutdown() {
    if (nbestListWriter != null) {
      System.err.println("Closing n-best writer");
      nbestListWriter.close();
    }
    
    if (alignmentWriter != null) {
      System.err.println("Closing alignment writer");
      alignmentWriter.close();
    }
  }

  /**
   * Load options from a Moses-style ini file.
   *
   * @param filename
   * @throws IOException
   */
  public static Map<String, List<String>> readConfig(String filename)
      throws IOException {
    Map<String, List<String>> config = new HashMap<String, List<String>>();
    LineNumberReader reader = IOTools.getReaderFromFile(filename);
    for (String line; (line = reader.readLine()) != null;) {
      line = line.trim().replaceAll("#.*$", "");
      if (line.length() == 0)
        continue;
      if (line.charAt(0) != '[' || line.charAt(line.length() - 1) != ']') {
        reader.close();
        throw new RuntimeException(
            String
                .format(
                    "Expected bracketing of option name by '[',']', line: %d label: %s",
                    reader.getLineNumber(), line));
      }
      String nextArgLine = line;

      while (nextArgLine != null) {
        String key = line.substring(1, nextArgLine.length() - 1);
        nextArgLine = null;
        List<String> entries = new ArrayList<String>();
        while ((line = reader.readLine()) != null) {
          if (line.matches("^\\s*$"))
            break;
          if (line.startsWith("[")) {
            nextArgLine = line;
            break;
          }
          if (line.charAt(0) == '#')
            break;
          line = line.replaceAll("#.*$", "");
          String[] fields = line.split("\\s+");
          entries.addAll(Arrays.asList(fields));
        }

        if (!entries.isEmpty())
          config.put(key, entries);
      }
    }
    reader.close();
    return config;
  }

  /**
   * Read a combination of config file and other command line arguments.
   *
   * @param args
   * @return
   * @throws IOException
   */
  private static Map<String, List<String>> readArgs(String[] args) throws IOException {
    Map<String, List<String>> configArgs = new HashMap<String, List<String>>();
    Map<String, List<String>> configFile = new HashMap<String, List<String>>();
    Map<String, List<String>> configFinal = new HashMap<String, List<String>>();

    for (Map.Entry<Object, Object> e : StringUtils.argsToProperties(args)
        .entrySet()) {
      String key = e.getKey().toString();
      String value = e.getValue().toString();
      if (CONFIG_FILE.equals(key)) {
        configFile.putAll(readConfig(value));
      } else {
        configArgs.put(key, Arrays.asList(value.split(" ")));
      }
    }
    configFinal.putAll(configFile);
    configFinal.putAll(configArgs); // command line args overwrite config file options
    return configFinal;
  }

  /**
   * Load an instance of phrasal from an ini file.
   *
   * @param phrasalIniFile
   * @throws IOException
   */
  public static Phrasal loadDecoder(String phrasalIniFile) throws IOException {
    Map<String, List<String>> config = Phrasal.readConfig(phrasalIniFile);
    return loadDecoder(config);
  }

  public static Phrasal loadDecoder(Map<String, List<String>> config) {
    try {
      Phrasal.initStaticMembers(config);
      final Phrasal phrasal = new Phrasal(config);
      
      Runtime.getRuntime().addShutdownHook(new Thread() {
        @Override
        public void run() {
          phrasal.shutdown();
        }
      });
      
      return phrasal;

    } catch (IllegalArgumentException e) {
      e.printStackTrace();
    } catch (SecurityException e) {
      e.printStackTrace();
    } catch (IOException e) {
      e.printStackTrace();
    } catch (InstantiationException e) {
      e.printStackTrace();
    } catch (IllegalAccessException e) {
      e.printStackTrace();
    } catch (InvocationTargetException e) {
      e.printStackTrace();
    } catch (NoSuchMethodException e) {
      e.printStackTrace();
    } catch (ClassNotFoundException e) {
      e.printStackTrace();
    }
    throw new RuntimeException("Could not load Phrasal from config file!");
  }

  /**
   * Run Phrasal from the command line.
   *
   * @param args
   * @throws Exception
   */
  public static void main(String[] args) throws Exception {
    if (args.length < 1) {
      System.err.printf("Usage: java %s (model.ini) [OPTS]%n", Phrasal.class.getName());
      System.exit(-1);
    }

    // by default, exit on uncaught exception
    Thread
        .setDefaultUncaughtExceptionHandler(new Thread.UncaughtExceptionHandler() {
          @Override
          public void uncaughtException(Thread t, Throwable ex) {
            System.err.println("Uncaught exception from thread: " + t.getName());
            System.err.println(ex.toString());
            ex.printStackTrace();
            System.exit(-1);
          }
        });

    Map<String, List<String>> config = (args.length == 1) ? readConfig(args[0])
        : readArgs(args);
    Phrasal p = Phrasal.loadDecoder(config);
    p.decode(System.in, true);

    // [spenceg]: For execution in the debugger
    //    p.decode(new FileInputStream(new File("debug.1")), true);
  }
}<|MERGE_RESOLUTION|>--- conflicted
+++ resolved
@@ -1109,13 +1109,8 @@
       // Output the alignments if necessary
       if (alignmentWriter != null) {
         for (RichTranslation<IString,String> translation : translations) {
-<<<<<<< HEAD
-          alignmentWriter.printf("%d %s %s%n", sourceInputId, FlatNBestList.FIELD_DELIM, 
+          alignmentWriter.printf("%d %s %s%n", sourceInputId, FlatPhraseTable.FIELD_DELIM, 
               translation.alignmentString());
-=======
-          alignmentWriter.printf("%d %s %s%n", sourceInputId, FlatPhraseTable.FIELD_DELIM, 
-              translation.sourceTargetAlignmentString());
->>>>>>> 8a9b2c0c
         }
       }
 
