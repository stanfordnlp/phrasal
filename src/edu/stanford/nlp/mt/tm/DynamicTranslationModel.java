--- conflicted
+++ resolved
@@ -647,11 +647,7 @@
    * @param s
    * @return
    */
-<<<<<<< HEAD
-  private List<SampledRule> extractRules(SentencePair s, int length) {    
-=======
-  public static List<SampledRule> extractRules(QueryResult s, int length, int maxTargetPhrase) {
->>>>>>> 2ddb95a8
+  public static List<SampledRule> extractRules(SentencePair s, int length, int maxTargetPhrase) {
     // Find the target span
     int minTarget = Integer.MAX_VALUE;
     int maxTarget = -1;
