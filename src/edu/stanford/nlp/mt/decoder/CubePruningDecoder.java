package edu.stanford.nlp.mt.decoder;

import java.util.ArrayList;
import java.util.Collections;
import java.util.List;
import java.util.PriorityQueue;
import java.util.Queue;

import org.apache.logging.log4j.LogManager;
import org.apache.logging.log4j.Logger;

import edu.stanford.nlp.mt.decoder.recomb.RecombinationHistory;
import edu.stanford.nlp.mt.decoder.util.Beam;
import edu.stanford.nlp.mt.decoder.util.BundleBeam;
import edu.stanford.nlp.mt.decoder.util.OutputSpace;
import edu.stanford.nlp.mt.decoder.util.Derivation;
import edu.stanford.nlp.mt.decoder.util.HyperedgeBundle;
import edu.stanford.nlp.mt.decoder.util.PrefixRuleGrid;
import edu.stanford.nlp.mt.decoder.util.HyperedgeBundle.Consequent;
import edu.stanford.nlp.mt.decoder.util.RuleGrid;
import edu.stanford.nlp.mt.decoder.util.Scorer;
import edu.stanford.nlp.mt.decoder.util.SyntheticRules;
import edu.stanford.nlp.mt.tm.ConcreteRule;
import edu.stanford.nlp.mt.util.CoverageSet;
import edu.stanford.nlp.mt.util.Featurizable;
import edu.stanford.nlp.mt.util.InputProperties;
import edu.stanford.nlp.mt.util.InputProperty;
import edu.stanford.nlp.mt.util.Sequence;
import edu.stanford.nlp.mt.util.TimingUtils;
import edu.stanford.nlp.mt.util.TimingUtils.TimeKeeper;

/**
 * Cube pruning as described by Chiang and Huang (2007).
 * 
 * @author Spence Green
 *
 * @param <TK>
 * @param <FV>
 */
public class CubePruningDecoder<TK,FV> extends AbstractBeamInferer<TK, FV> {

  private static final Logger logger = LogManager.getLogger(CubePruningDecoder.class.getName());
  
  // 1200 gives roughly the same baseline performance as the default beam size
  // of MultiBeamDecoder
  public static final int DEFAULT_BEAM_SIZE = 1200;
  public static final int DEFAULT_MAX_DISTORTION = -1;

  // Find at least this many derivations when output constraints are enabled.
  private static final int MIN_SIZE = 5;
  
  // TODO(spenceg) May need to cap the number of popped items to keep it from running forever.
  
  protected int maxDistortion;
  protected final int defaultDistortion;
  
  static public <TK, FV> CubePruningDecoderBuilder<TK, FV> builder() {
    return new CubePruningDecoderBuilder<TK, FV>();
  }

  protected CubePruningDecoder(CubePruningDecoderBuilder<TK, FV> builder) {
    super(builder);
    maxDistortion = builder.maxDistortion;
    defaultDistortion = builder.maxDistortion;

    if (maxDistortion != -1) {
      logger.info("Cube pruning decoder {}. Distortion limit: {}", builder.decoderId, 
          maxDistortion);
    } else {
      logger.info("Cube pruning decoder {}. No hard distortion limit", builder.decoderId);
    }    
  }

  public static class CubePruningDecoderBuilder<TK, FV> extends AbstractBeamInfererBuilder<TK, FV> {
    int maxDistortion = DEFAULT_MAX_DISTORTION;
    int decoderId = -1;

    @Override
    public AbstractBeamInfererBuilder<TK, FV> setMaxDistortion(int maxDistortion) {
      this.maxDistortion = maxDistortion;
      return this;
    }

    public CubePruningDecoderBuilder() {
      super(DEFAULT_BEAM_SIZE, null);
    }

    @Override
    public Inferer<TK, FV> newInferer() {
      decoderId++;
      return new CubePruningDecoder<TK, FV>(this);
    }

    @Override
    public AbstractBeamInfererBuilder<TK, FV> useITGConstraints(boolean itg) {
      throw new UnsupportedOperationException("ITG constraints are not supported yet");
    }
  }

  @SuppressWarnings("unchecked")
  @Override
  protected Beam<Derivation<TK, FV>> decode(Scorer<FV> scorer,
      Sequence<TK> source, int sourceInputId,
      InputProperties sourceInputProperties,
      RecombinationHistory<Derivation<TK, FV>> recombinationHistory,
      OutputSpace<TK, FV> outputSpace,
      List<Sequence<TK>> targets, int nbest) {

    TimeKeeper timer = TimingUtils.start();
    
    boolean printDebug = false; // sourceInputId == 1022;
    
    // Set the distortion limit
    if (sourceInputProperties.containsKey(InputProperty.DistortionLimit)) {
      this.maxDistortion = (int) sourceInputProperties.get(InputProperty.DistortionLimit);
      logger.info("input {}: Changing distortion limit from {} to {}", sourceInputId, 
          this.defaultDistortion, this.maxDistortion);
    } else {
      this.maxDistortion = defaultDistortion;
    }
    
    // TM (phrase table) query for applicable rules
    final PhraseQuery<TK,FV> phraseQuery = 
        getRules(source, sourceInputProperties, targets, sourceInputId, scorer);
    source = phraseQuery.filteredSource;
    timer.mark("TM query");
    
    // Check after potential filtering for OOVs
    if (source.size() == 0) return null;
    final int sourceLength = source.size();
    final List<ConcreteRule<TK,FV>> ruleList = phraseQuery.ruleList;
    logger.info("input {}: rule query size {}", sourceInputId, ruleList.size());
    
    if (printDebug) {
      for (ConcreteRule<TK,FV> rule : ruleList)
        System.err.println(rule);
    }
    
    // Force decoding---if it is enabled, then filter the rule set according
    // to the references
    outputSpace.filter(ruleList, this, sourceInputProperties);
    
    assert sourceInputProperties.containsKey(InputProperty.RuleQueryLimit);
    final RuleGrid<TK,FV> ruleGrid = new RuleGrid<>(ruleList, source, 
        (int) sourceInputProperties.get(InputProperty.RuleQueryLimit));
    if ( ! ruleGrid.isCoverageComplete()) {
      logger.warn("input {}: Incomplete source coverage", sourceInputId);
    }
    timer.mark("Rulegrid");
    
    // Fill Beam 0 (root)...only has one cube
    BundleBeam<TK,FV> nullBeam = new BundleBeam<>(beamCapacity, filter, ruleGrid, 
          recombinationHistory, maxDistortion, 0);
  
    // Setup the beams
    List<List<ConcreteRule<TK,FV>>> ruleListList = Collections.singletonList(ruleList);
    Derivation<TK, FV> nullHypothesis = new Derivation<>(sourceInputId, source, 
        sourceInputProperties, heuristic, scorer, ruleListList, outputSpace);
    nullBeam.put(nullHypothesis);
    final List<Beam<Derivation<TK,FV>>> beams = new ArrayList<>(sourceLength+1);
    beams.add(nullBeam);
    for (int i = 1; i <= sourceLength; ++i) {
      beams.add(new BundleBeam<>(beamCapacity, filter, ruleGrid, recombinationHistory, maxDistortion, i));
    }

    // Initialize feature extractors
    featurizer.initialize(sourceInputId, source);
    
    // Prefix decoding
    int startOfDecoding = 1;
    int minSourceCoverage = 0;
    boolean prefilledBeams = false;
    if (sourceInputProperties.containsKey(InputProperty.TargetPrefix) && targets != null && targets.size() > 0) {
      if (targets.size() > 1) logger.warn("Decoding to multiple prefixes is not supported. Choosing the first one.");
      minSourceCoverage = decodePrefix(source, ruleList, sourceInputProperties, targets.get(0), 
          scorer, beams, sourceInputId, outputSpace, recombinationHistory, timer);
      if (minSourceCoverage < 0) {
        logger.warn("input {}: PREFIX DECODING FAILURE", sourceInputId);
        return null;
      }
      startOfDecoding = minSourceCoverage + 1;
      prefilledBeams = true;
      timer.mark("Prefix Decoding");
    }
  
    //System.err.println("start main translation loop");
    // main translation loop---beam expansion
    final int maxPhraseLength = phraseGenerator.maxLengthSource();
    int totalHypothesesGenerated = 1, numRecombined = 0, numPruned = 0;
<<<<<<< HEAD
    boolean seenCompatiblePrefix = ! prefixEnabled;
=======
>>>>>>> afc69416
    for (int i = startOfDecoding; i <= sourceLength; i++) {
      int rootBeam = prefilledBeams ? minSourceCoverage : 0;
      int minCoverage = i - maxPhraseLength;
      int startBeam = Math.max(rootBeam, minCoverage);

      // Initialize the priority queue
      Queue<Item> pq = new PriorityQueue<>(2*beamCapacity);
      for (int j = startBeam; j < i; ++j) {
        BundleBeam<TK,FV> bundleBeam = (BundleBeam<TK,FV>) beams.get(j);
        for (HyperedgeBundle<TK,FV> bundle : bundleBeam.getBundlesForConsequentSize(i)) {
          for(Item consequent : generateConsequentsFrom(null, bundle, sourceInputId, outputSpace, false, true)) {
            ++totalHypothesesGenerated;
            if (consequent.derivation == null) ++numPruned;
            pq.add(consequent);
          }
        }
      }

      // Beam-filling
      BundleBeam<TK,FV> newBeam = (BundleBeam<TK, FV>) beams.get(i);
      int numPoppedItems = newBeam.size();
      while (numPoppedItems < beamCapacity && ! pq.isEmpty()) {
        final Item item = pq.poll();

        // Derivations are null if they're pruned by an output constraint.
        if (item.derivation != null) {
          newBeam.put(item.derivation);
          ++numPoppedItems;
<<<<<<< HEAD
          seenCompatiblePrefix = seenCompatiblePrefix || item.derivation.length >= targets.get(0).size();
=======
>>>>>>> afc69416
        }
        // else pruned items don't count against the pop limit

        // Expand this consequent.
        for(Item consequent : generateConsequentsFrom(item.consequent, item.consequent.bundle, 
            sourceInputId, outputSpace, false, true)) {
          ++totalHypothesesGenerated;
          if (consequent.derivation == null) ++numPruned;
          pq.add(consequent);
        }
      }
      
      
      /*
      // TODO(spenceg) Would be better if we could remove this.
      // Couldn't figure out how to extend any derivations in the beams. Walk back from this point
      // to the first beam that has valid derivations in. Try to reset that beam by extending each
      // derivation with target insertion rules.
      if (prefixEnabled && ! seenCompatiblePrefix && newBeam.size() == 0) {
        if (i == 0) throw new RuntimeException("Couldn't decode null prefix?");
        int j;
        for (j = i-1; j >= 0; --j) {
          if (beams.get(j).size() > 0) break;
        }
        boolean derivationsExtended = false;
        for (Derivation<TK,FV> d : beams.get(j)) {
          int prefixLength = d.length;
          if (prefixLength >= targets.get(0).size()) break;

          Sequence<TK> extension = targets.get(0).subsequence(prefixLength, prefixLength+1);
          int numRules = SyntheticRules.augmentRuleGrid(ruleGrid, extension, d, maxDistortion, sourceInputId, 
              this, sourceInputProperties);
          derivationsExtended = derivationsExtended || numRules > 0;
        }

        // Reset search. This is some scary shit.
        if (derivationsExtended) {
          ((BundleBeam<TK,FV>) beams.get(j)).reset();
          i -= 1;
        } // else we can't make any more progress, so continue with decoding, which will fail.
      }
      */
      
      if (printDebug) {
        System.err.println(newBeam.beamString(10));
      }
      
      numRecombined += newBeam.recombined();
    }
    timer.mark("Inference");
    
    // Debug statistics
    logger.info("input {}: Decoding time: {}", sourceInputId, timer);
    logger.info("input {}: #derivations generated: {}  pruned: {}  recombined: {}", sourceInputId, 
        totalHypothesesGenerated, numPruned, numRecombined);

    // Return the best beam, which should be the goal beam
    boolean isGoalBeam = true;
    for (int i = beams.size()-1; i >= 0; --i) {
      Beam<Derivation<TK,FV>> beam = beams.get(i);
      if (beam.size() != 0) {
        Featurizable<TK,FV> bestHyp = beam.iterator().next().featurizable;
        
        if (printDebug) {
          System.err.println(bestHyp.derivation.historyString());
        }
               
        if (outputSpace.allowableFinal(bestHyp)) {
          if ( ! isGoalBeam) {
            final int coveredTokens = sourceLength - bestHyp.numUntranslatedSourceTokens;
            logger.warn("input {}: DECODER FAILURE, but backed off to coverage {}/{}: ", sourceInputId,
                coveredTokens, sourceLength);
          }
          
          if (printDebug) {
            Derivation<TK, FV> best = beam.iterator().next();
            logger.info("input {}: best derivation {}", sourceInputId, best.historyString());
          }
          
          return beam;
        }
      }
      isGoalBeam = false;
    }

    logger.warn("input {}: DECODER FAILURE", sourceInputId);
    return null;
  }

  /**
   * Searches for consequents, always returning at least one and at most two.
   * 
   * @param antecedent
   * @param bundle
   * @param sourceInputId
   * @param outputSpace
   * @param checkSourceCoverage
   * @return
   */
  private List<Item> generateConsequentsFrom(Consequent<TK, FV> antecedent, 
      HyperedgeBundle<TK, FV> bundle, int sourceInputId, OutputSpace<TK, FV> outputSpace, 
      boolean checkSourceCoverage, boolean checkPrefixCompleted) {
    List<Item> successors = new ArrayList<>(2);
    for(Consequent<TK, FV> successor : bundle.nextSuccessors(antecedent)) {
      boolean buildDerivation = outputSpace.allowableContinuation(successor.antecedent.featurizable, successor.rule)
          && (!checkSourceCoverage || (!successor.antecedent.sourceCoverage.intersects(successor.rule.sourceCoverage) ));
                 // && checkReorderingConstraint(successor.antecedent.sourceCoverage, successor.rule.sourceCoverage))
          //&& (!checkPrefixCompleted || successor.antecedent.prefixCompleted));
      Derivation<TK, FV> derivation = buildDerivation ? new Derivation<>(sourceInputId,
          successor.rule, successor.antecedent.length, successor.antecedent, featurizer, scorer, 
          heuristic, outputSpace) : null;
      successors.add(new Item(derivation, successor));
    }
    return successors;
  }

  private boolean checkReorderingConstraint(CoverageSet sourceCoverage, CoverageSet ruleCoverage) {
    if(this.maxDistortion < 0) return true;
    int firstCoverageGap = sourceCoverage.nextClearBit(0);
    int lastPhrasePosition = ruleCoverage.length() - 1;
    return lastPhrasePosition <= firstCoverageGap + maxDistortion;
  }
  
  private int itemId = 0;
  
  /**
   * Wrapper for class for the priority queue that organizes successors.
   * 
   * @author Spence Green
   *
   * @param <TK>
   * @param <FV>
   */
  protected class Item implements Comparable<Item> {
    
    public final Derivation<TK, FV> derivation;
    public final Consequent<TK, FV> consequent;
    public int id = itemId++;

    public Item(Derivation<TK,FV> derivation, Consequent<TK,FV> consequent) {
      this.derivation = derivation;
      this.consequent = consequent;
    }

    @Override
    public int compareTo(Item o) {
      if (derivation == null && o.derivation == null) {
        return id - o.id;
      } else if (derivation == null) {
        return 1;
      } else if (o.derivation == null) {
        return -1;
      } else {
        return derivation.compareTo(o.derivation);
      }
    }
    
    @Override
    public String toString() {
      return String.format("%d: %s", id, derivation);
    }
  }

  @Override
  public void dump(Derivation<TK, FV> hyp) {
    throw new UnsupportedOperationException();
  }
  
  
  
  /**
   * Populate the beams given the prefix. Returns the minimum source coverage cardinality.
   * 
   * @param source
   * @param ruleList
   * @param sourceInputProperties
   * @param prefix
   * @param scorer
   * @param beams
   * @return The beam at which standard decoding should begin.
   */
  @SuppressWarnings("unchecked")
  private int decodePrefix(Sequence<TK> source, List<ConcreteRule<TK,FV>> ruleList, 
      InputProperties sourceInputProperties, Sequence<TK> prefix, Scorer<FV> scorer, 
      List<Beam<Derivation<TK,FV>>> beams, int sourceInputId, OutputSpace<TK, FV> outputSpace,
      RecombinationHistory<Derivation<TK, FV>> recombinationHistory, TimeKeeper timer) {
    if (source == null || source.size() == 0 || prefix == null || prefix.size() == 0) return 0;

    //System.err.println("start prefix decoding");
    boolean printDebug = false; // sourceInputId == 1022;
    
    int ruleQueryLimit = -1;  // Disable query limit. We might need some of these rules.
    final RuleGrid<TK,FV> prefixGrid = new RuleGrid<>(ruleList, source, prefix, ruleQueryLimit); 
    
    //System.err.println("created prefix rule grid");

    // Add new rules to the rule grid
    SyntheticRules.augmentPrefixRuleGrid(prefixGrid, prefix, sourceInputId, source, this, sourceInputProperties, prefixAlignCompounds);
    timer.mark("PrefixAug");
    
    //System.err.println("augmented prefix rule grid. maxTgtLength = " + prefixGrid.maxTargetLength());;
    
    int prefixLength = prefix.size();
    
    //System.err.println("prefixLength = " + prefixLength + "; prefixGrid.gridDimension() = " + prefixGrid.gridDimension());
    
    final List<Beam<Derivation<TK,FV>>> tgtBeams = new ArrayList<>(prefixLength + 1);
    
    // null beam
    BundleBeam<TK,FV> nullBeam = new BundleBeam<>(beamCapacity, filter, prefixGrid, recombinationHistory, maxDistortion, 0, true);
    for(Derivation<TK,FV> d : beams.get(0)) nullBeam.put(d, false);
    tgtBeams.add(nullBeam);
    
    for (int i = 1; i <= prefixLength; ++i) {
      tgtBeams.add(new BundleBeam<>(beamCapacity, filter, prefixGrid, recombinationHistory, maxDistortion, i, true));
    }
    
    final int maxTgtPhraseLength = prefixGrid.maxTargetLength();
    int totalHypothesesGenerated = 1, numRecombined = 0, numPruned = 0;
    int lastRecoveredCardinality = 0;
    for (int i = 1; i <= prefixLength; ++i) {
      //System.err.println("i = " + i);
      int rootBeam = 0;
      int minCoverage = i - maxTgtPhraseLength;
      int startBeam = Math.max(rootBeam, minCoverage);

      // Initialize the priority queue
      Queue<Item> pq = new PriorityQueue<>(2*beamCapacity);
      for (int j = startBeam; j < i; ++j) {
        BundleBeam<TK,FV> bundleBeam = (BundleBeam<TK,FV>) tgtBeams.get(j);
        //System.err.println("card " + j + " consequent size " + i);
        for (HyperedgeBundle<TK,FV> bundle : bundleBeam.getBundlesForConsequentSize(i)) {
          for(Item consequent : generateConsequentsFrom(null, bundle, sourceInputId, outputSpace, true, false)) {
            ++totalHypothesesGenerated;
            if (consequent.derivation == null) ++numPruned;
            pq.add(consequent);
          }
        }
      }
      
      // Beam-filling
      BundleBeam<TK,FV> newBeam = (BundleBeam<TK, FV>) tgtBeams.get(i);
      int numPoppedItems = newBeam.size();
      while (numPoppedItems < beamCapacity && ! pq.isEmpty()) {
        final Item item = pq.poll();

        // Derivations are null if they're pruned by an output constraint or have incompatible source coverage.
        if (item.derivation != null) {
          newBeam.put(item.derivation);
          ++numPoppedItems;
        }
       
        // Expand this consequent
        for(Item consequent : generateConsequentsFrom(item.consequent, item.consequent.bundle, 
            sourceInputId, outputSpace, true, false)) {
          ++totalHypothesesGenerated;
          if (consequent.derivation == null) ++numPruned;
          pq.add(consequent);
        }
      }
      
      //System.err.println("beam " + i + ": " + newBeam.size());
      
      if(i == prefixLength && newBeam.size() == 0) {
        // Couldn't figure out how to extend any derivations in the beams. Walk back from this point
        // to the first beam that has valid derivations in. Try to reset that beam by extending each
        // derivation with target insertion rules.
        int j;
        for (j = i-1; j >= 0; --j) if (tgtBeams.get(j).size() > 0) break;
        
        if(j > lastRecoveredCardinality) {
          lastRecoveredCardinality = j;
          boolean derivationsExtended = false;
          
          logger.warn("No hypothesis for complete prefix found. Recovering by moving back to cardinality " + j + " and augmenting phrase grid for target word: " + prefix.get(j));
          
          Sequence<TK> extension = prefix.subsequence(j, j + 1);
          int numRules = SyntheticRules.recoverAugmentPrefixRuleGrid(prefixGrid, extension, sourceInputId, source, this, sourceInputProperties);
          derivationsExtended = derivationsExtended || numRules > 0;
  
          // sg: Reset search. This is some scary shit.
          // jw: I don't actually think it is that scary. Because all beams with cardinality > j are empty, nothing happened in between that we could be messing up.
          if (derivationsExtended) {
            i = j;
            for(; j <= prefixLength; ++j)
              ((BundleBeam<TK,FV>) tgtBeams.get(j)).reset();
          } // else we can't make any more progress, so continue with decoding, which will fail.
        }
        else {
          logger.warn("No hypothesis for complete prefix found, but already tried to recover from cardinality " + j + ". Giving up.");
          
        }
      }
      
      if (printDebug) {
        System.err.println(newBeam.beamString(10));
      }
      numRecombined += newBeam.recombined();
    }
    timer.mark("PrefixDecoding");
    
    // Debug statistics
    logger.info("input {}: Prefix decoding time: {}", sourceInputId, timer);
    logger.info("input {}: #derivations generated: {}  pruned: {}  recombined: {}", sourceInputId, 
        totalHypothesesGenerated, numPruned, numRecombined);
    
    return populateSourceBeams(tgtBeams, beams);
  }
  
  // returns the minimum source coverage cardinality
  @SuppressWarnings("unchecked")
  private int populateSourceBeams(List<Beam<Derivation<TK,FV>>> tgtBeams, List<Beam<Derivation<TK,FV>>> srcBeams) {
    //System.err.println("populate source beams");
    int maxTgtBeam = tgtBeams.size() - 1;
    int minSrcCard = 0;

    // We only propagate the final beam to standard source-cardinality search
    for(int i = maxTgtBeam; i > 0; --i) {
      Beam<Derivation<TK,FV>> tgtBeam = tgtBeams.get(i);
      if(tgtBeam.size() == 0) continue;
      
      minSrcCard = Integer.MAX_VALUE;
      for(Derivation<TK, FV> d : tgtBeam) {
        minSrcCard = Math.min(minSrcCard, d.sourceCoverage.cardinality());
        BundleBeam<TK,FV> srcBeam = (BundleBeam<TK,FV>) srcBeams.get(d.sourceCoverage.cardinality());
        if(srcBeam.size() < srcBeam.capacity()) srcBeam.put(d, false);
      }
      break;
    }
    
    //for(int i = 1; i < srcBeams.size(); ++i)
      //System.err.println("src beam " + i + " size = " + srcBeams.get(i).size());
    return minSrcCard;
  }
  
}<|MERGE_RESOLUTION|>--- conflicted
+++ resolved
@@ -15,7 +15,6 @@
 import edu.stanford.nlp.mt.decoder.util.OutputSpace;
 import edu.stanford.nlp.mt.decoder.util.Derivation;
 import edu.stanford.nlp.mt.decoder.util.HyperedgeBundle;
-import edu.stanford.nlp.mt.decoder.util.PrefixRuleGrid;
 import edu.stanford.nlp.mt.decoder.util.HyperedgeBundle.Consequent;
 import edu.stanford.nlp.mt.decoder.util.RuleGrid;
 import edu.stanford.nlp.mt.decoder.util.Scorer;
@@ -46,9 +45,6 @@
   public static final int DEFAULT_BEAM_SIZE = 1200;
   public static final int DEFAULT_MAX_DISTORTION = -1;
 
-  // Find at least this many derivations when output constraints are enabled.
-  private static final int MIN_SIZE = 5;
-  
   // TODO(spenceg) May need to cap the number of popped items to keep it from running forever.
   
   protected int maxDistortion;
@@ -187,10 +183,6 @@
     // main translation loop---beam expansion
     final int maxPhraseLength = phraseGenerator.maxLengthSource();
     int totalHypothesesGenerated = 1, numRecombined = 0, numPruned = 0;
-<<<<<<< HEAD
-    boolean seenCompatiblePrefix = ! prefixEnabled;
-=======
->>>>>>> afc69416
     for (int i = startOfDecoding; i <= sourceLength; i++) {
       int rootBeam = prefilledBeams ? minSourceCoverage : 0;
       int minCoverage = i - maxPhraseLength;
@@ -219,10 +211,6 @@
         if (item.derivation != null) {
           newBeam.put(item.derivation);
           ++numPoppedItems;
-<<<<<<< HEAD
-          seenCompatiblePrefix = seenCompatiblePrefix || item.derivation.length >= targets.get(0).size();
-=======
->>>>>>> afc69416
         }
         // else pruned items don't count against the pop limit
 
