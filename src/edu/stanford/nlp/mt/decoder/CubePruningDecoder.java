package edu.stanford.nlp.mt.decoder;

import java.util.ArrayList;
import java.util.Collections;
import java.util.List;
import java.util.PriorityQueue;
import java.util.Queue;

import org.apache.logging.log4j.LogManager;
import org.apache.logging.log4j.Logger;

import edu.stanford.nlp.mt.decoder.recomb.RecombinationHistory;
import edu.stanford.nlp.mt.decoder.util.Beam;
import edu.stanford.nlp.mt.decoder.util.BundleBeam;
import edu.stanford.nlp.mt.decoder.util.OutputSpace;
import edu.stanford.nlp.mt.decoder.util.Derivation;
import edu.stanford.nlp.mt.decoder.util.HyperedgeBundle;
import edu.stanford.nlp.mt.decoder.util.PrefixRuleGrid;
import edu.stanford.nlp.mt.decoder.util.HyperedgeBundle.Consequent;
import edu.stanford.nlp.mt.decoder.util.RuleGrid;
import edu.stanford.nlp.mt.decoder.util.Scorer;
import edu.stanford.nlp.mt.decoder.util.SyntheticRules;
import edu.stanford.nlp.mt.tm.ConcreteRule;
import edu.stanford.nlp.mt.util.CoverageSet;
import edu.stanford.nlp.mt.util.Featurizable;
import edu.stanford.nlp.mt.util.InputProperties;
import edu.stanford.nlp.mt.util.InputProperty;
import edu.stanford.nlp.mt.util.Sequence;
import edu.stanford.nlp.mt.util.TimingUtils;
import edu.stanford.nlp.mt.util.TimingUtils.TimeKeeper;

/**
 * Cube pruning as described by Chiang and Huang (2007).
 * 
 * @author Spence Green
 *
 * @param <TK>
 * @param <FV>
 */
public class CubePruningDecoder<TK,FV> extends AbstractBeamInferer<TK, FV> {

  private static final Logger logger = LogManager.getLogger(CubePruningDecoder.class.getName());
  
  // 1200 gives roughly the same baseline performance as the default beam size
  // of MultiBeamDecoder
  public static final int DEFAULT_BEAM_SIZE = 1200;
  public static final int DEFAULT_MAX_DISTORTION = -1;

  // Find at least this many derivations when output constraints are enabled.
  private static final int MIN_SIZE = 5;
  
  // TODO(spenceg) May need to cap the number of popped items to keep it from running forever.
  
  protected int maxDistortion;
  protected final int defaultDistortion;
  
  static public <TK, FV> CubePruningDecoderBuilder<TK, FV> builder() {
    return new CubePruningDecoderBuilder<TK, FV>();
  }

  protected CubePruningDecoder(CubePruningDecoderBuilder<TK, FV> builder) {
    super(builder);
    maxDistortion = builder.maxDistortion;
    defaultDistortion = builder.maxDistortion;

    if (maxDistortion != -1) {
      logger.info("Cube pruning decoder {}. Distortion limit: {}", builder.decoderId, 
          maxDistortion);
    } else {
      logger.info("Cube pruning decoder {}. No hard distortion limit", builder.decoderId);
    }    
  }

  public static class CubePruningDecoderBuilder<TK, FV> extends AbstractBeamInfererBuilder<TK, FV> {
    int maxDistortion = DEFAULT_MAX_DISTORTION;
    int decoderId = -1;

    @Override
    public AbstractBeamInfererBuilder<TK, FV> setMaxDistortion(int maxDistortion) {
      this.maxDistortion = maxDistortion;
      return this;
    }

    public CubePruningDecoderBuilder() {
      super(DEFAULT_BEAM_SIZE, null);
    }

    @Override
    public Inferer<TK, FV> newInferer() {
      decoderId++;
      return new CubePruningDecoder<TK, FV>(this);
    }

    @Override
    public AbstractBeamInfererBuilder<TK, FV> useITGConstraints(boolean itg) {
      throw new UnsupportedOperationException("ITG constraints are not supported yet");
    }
  }

  @SuppressWarnings("unchecked")
  @Override
  protected Beam<Derivation<TK, FV>> decode(Scorer<FV> scorer,
      Sequence<TK> source, int sourceInputId,
      InputProperties sourceInputProperties,
      RecombinationHistory<Derivation<TK, FV>> recombinationHistory,
      OutputSpace<TK, FV> outputSpace,
      List<Sequence<TK>> targets, int nbest) {

    TimeKeeper timer = TimingUtils.start();
    
    boolean printDebug = false; // sourceInputId == 1022;
    
    // Set the distortion limit
    if (sourceInputProperties.containsKey(InputProperty.DistortionLimit)) {
      this.maxDistortion = (int) sourceInputProperties.get(InputProperty.DistortionLimit);
      logger.info("input {}: Changing distortion limit from {} to {}", sourceInputId, 
          this.defaultDistortion, this.maxDistortion);
    } else {
      this.maxDistortion = defaultDistortion;
    }
    
    // TM (phrase table) query for applicable rules
    final PhraseQuery<TK,FV> phraseQuery = 
        getRules(source, sourceInputProperties, targets, sourceInputId, scorer);
    source = phraseQuery.filteredSource;
    timer.mark("TM query");
    
    // Check after potential filtering for OOVs
    if (source.size() == 0) return null;
    final int sourceLength = source.size();
    final List<ConcreteRule<TK,FV>> ruleList = phraseQuery.ruleList;
    logger.info("input {}: rule query size {}", sourceInputId, ruleList.size());
    
    if (printDebug) {
      for (ConcreteRule<TK,FV> rule : ruleList)
        System.err.println(rule);
    }
    
    // Force decoding---if it is enabled, then filter the rule set according
    // to the references
    outputSpace.filter(ruleList, this, sourceInputProperties);
    
    assert sourceInputProperties.containsKey(InputProperty.RuleQueryLimit);
    final RuleGrid<TK,FV> ruleGrid = new RuleGrid<>(ruleList, source, 
        (int) sourceInputProperties.get(InputProperty.RuleQueryLimit));
    if ( ! ruleGrid.isCoverageComplete()) {
      logger.warn("input {}: Incomplete source coverage", sourceInputId);
    }
    timer.mark("Rulegrid");
    
    // Fill Beam 0 (root)...only has one cube
    BundleBeam<TK,FV> nullBeam = new BundleBeam<>(beamCapacity, filter, ruleGrid, 
          recombinationHistory, maxDistortion, 0);
  
    // Setup the beams
    List<List<ConcreteRule<TK,FV>>> ruleListList = Collections.singletonList(ruleList);
    Derivation<TK, FV> nullHypothesis = new Derivation<>(sourceInputId, source, 
        sourceInputProperties, heuristic, scorer, ruleListList, outputSpace);
    nullBeam.put(nullHypothesis);
    final List<Beam<Derivation<TK,FV>>> beams = new ArrayList<>(sourceLength+1);
    beams.add(nullBeam);
    for (int i = 1; i <= sourceLength; ++i) {
      beams.add(new BundleBeam<>(beamCapacity, filter, ruleGrid, recombinationHistory, maxDistortion, i));
    }

    // Initialize feature extractors
    featurizer.initialize(sourceInputId, source);
    
    // Prefix decoding
    int startOfDecoding = 1;
    int minSourceCoverage = 0;
    boolean prefilledBeams = false;
    if (sourceInputProperties.containsKey(InputProperty.TargetPrefix) && targets != null && targets.size() > 0) {
      if (targets.size() > 1) logger.warn("Decoding to multiple prefixes is not supported. Choosing the first one.");
      minSourceCoverage = decodePrefix(source, ruleList, sourceInputProperties, targets.get(0), 
          scorer, beams, sourceInputId, outputSpace, recombinationHistory, timer);
      if (minSourceCoverage < 0) {
        logger.warn("input {}: PREFIX DECODING FAILURE", sourceInputId);
        return null;
      }
      startOfDecoding = minSourceCoverage + 1;
      prefilledBeams = true;
      timer.mark("Prefix Decoding");
    }
  
    //System.err.println("start main translation loop");
    // main translation loop---beam expansion
    final int maxPhraseLength = phraseGenerator.maxLengthSource();
    int totalHypothesesGenerated = 1, numRecombined = 0, numPruned = 0;
    for (int i = startOfDecoding; i <= sourceLength; i++) {
      int rootBeam = prefilledBeams ? minSourceCoverage : 0;
      int minCoverage = i - maxPhraseLength;
      int startBeam = Math.max(rootBeam, minCoverage);

      // Initialize the priority queue
      Queue<Item> pq = new PriorityQueue<>(2*beamCapacity);
      for (int j = startBeam; j < i; ++j) {
        BundleBeam<TK,FV> bundleBeam = (BundleBeam<TK,FV>) beams.get(j);
        for (HyperedgeBundle<TK,FV> bundle : bundleBeam.getBundlesForConsequentSize(i)) {
          for(Item consequent : generateConsequentsFrom(null, bundle, sourceInputId, outputSpace, false, true)) {
            ++totalHypothesesGenerated;
            if (consequent.derivation == null) ++numPruned;
            pq.add(consequent);
          }
        }
      }

      // Beam-filling
      BundleBeam<TK,FV> newBeam = (BundleBeam<TK, FV>) beams.get(i);
      int numPoppedItems = newBeam.size();
      while (numPoppedItems < beamCapacity && ! pq.isEmpty()) {
        final Item item = pq.poll();

        // Derivations are null if they're pruned by an output constraint.
        if (item.derivation != null) {
          newBeam.put(item.derivation);
          ++numPoppedItems;
<<<<<<< HEAD
=======
          seenCompatiblePrefix = seenCompatiblePrefix || item.derivation.length >= targets.get(0).size();
>>>>>>> 554413e2
        }

        // Expand this consequent
        for(Item consequent : generateConsequentsFrom(item.consequent, item.consequent.bundle, 
            sourceInputId, outputSpace, false, true)) {
          ++totalHypothesesGenerated;
          if (consequent.derivation == null) ++numPruned;
          pq.add(consequent);
        }
<<<<<<< HEAD
        
=======
>>>>>>> 554413e2
      }
      
      
      /*
      // TODO(spenceg) Would be better if we could remove this.
      // Couldn't figure out how to extend any derivations in the beams. Walk back from this point
      // to the first beam that has valid derivations in. Try to reset that beam by extending each
      // derivation with target insertion rules.
      if (prefixEnabled && ! seenCompatiblePrefix && newBeam.size() == 0) {
        if (i == 0) throw new RuntimeException("Couldn't decode null prefix?");
        int j;
        for (j = i-1; j >= 0; --j) {
          if (beams.get(j).size() > 0) break;
        }
        boolean derivationsExtended = false;
        for (Derivation<TK,FV> d : beams.get(j)) {
          int prefixLength = d.length;
          if (prefixLength >= targets.get(0).size()) break;

          Sequence<TK> extension = targets.get(0).subsequence(prefixLength, prefixLength+1);
          int numRules = SyntheticRules.augmentRuleGrid(ruleGrid, extension, d, maxDistortion, sourceInputId, 
              this, sourceInputProperties);
          derivationsExtended = derivationsExtended || numRules > 0;
        }

        // Reset search. This is some scary shit.
        if (derivationsExtended) {
          ((BundleBeam<TK,FV>) beams.get(j)).reset();
          i -= 1;
        } // else we can't make any more progress, so continue with decoding, which will fail.
      }
      */
      
      if (printDebug) {
        System.err.println(newBeam.beamString(10));
      }
      
      numRecombined += newBeam.recombined();
    }
    timer.mark("Inference");
    
    // Debug statistics
    logger.info("input {}: Decoding time: {}", sourceInputId, timer);
    logger.info("input {}: #derivations generated: {}  pruned: {}  recombined: {}", sourceInputId, 
        totalHypothesesGenerated, numPruned, numRecombined);

    // Return the best beam, which should be the goal beam
    boolean isGoalBeam = true;
    for (int i = beams.size()-1; i >= 0; --i) {
      Beam<Derivation<TK,FV>> beam = beams.get(i);
      if (beam.size() != 0) {
        Featurizable<TK,FV> bestHyp = beam.iterator().next().featurizable;
        
        if (printDebug) {
          System.err.println(bestHyp.derivation.historyString());
        }
               
        if (outputSpace.allowableFinal(bestHyp)) {
          if ( ! isGoalBeam) {
            final int coveredTokens = sourceLength - bestHyp.numUntranslatedSourceTokens;
            logger.warn("input {}: DECODER FAILURE, but backed off to coverage {}/{}: ", sourceInputId,
                coveredTokens, sourceLength);
          }
          
          StringBuilder sb = new StringBuilder();
          sb.append(" ||| ");
         
          Derivation<TK, FV> best = beam.iterator().next();
          
          while(best.featurizable != null) {
            sb.insert(0,best.featurizable.rule + " (" + best.featurizable.rule.abstractRule.phraseTableName + ") ");
            sb.insert(0, " ||| ");
            best = best.parent;
          }
          
          logger.info("Best derivation: " + sb.toString());
          
          return beam;
        }
      }
      isGoalBeam = false;
    }

    logger.warn("input {}: DECODER FAILURE", sourceInputId);
    return null;
  }

  /**
   * Searches for consequents, always returning at least one and at most two.
   * 
   * @param antecedent
   * @param bundle
   * @param sourceInputId
   * @param outputSpace
   * @param checkSourceCoverage
   * @return
   */
  private List<Item> generateConsequentsFrom(Consequent<TK, FV> antecedent, 
      HyperedgeBundle<TK, FV> bundle, int sourceInputId, OutputSpace<TK, FV> outputSpace, 
      boolean checkSourceCoverage, boolean checkPrefixCompleted) {
    List<Item> successors = new ArrayList<>(2);
    for(Consequent<TK, FV> successor : bundle.nextSuccessors(antecedent)) {
      boolean buildDerivation = outputSpace.allowableContinuation(successor.antecedent.featurizable, successor.rule)
          && (!checkSourceCoverage || (!successor.antecedent.sourceCoverage.intersects(successor.rule.sourceCoverage) ));
                 // && checkReorderingConstraint(successor.antecedent.sourceCoverage, successor.rule.sourceCoverage))
          //&& (!checkPrefixCompleted || successor.antecedent.prefixCompleted));
      Derivation<TK, FV> derivation = buildDerivation ? new Derivation<>(sourceInputId,
          successor.rule, successor.antecedent.length, successor.antecedent, featurizer, scorer, 
          heuristic, outputSpace) : null;
      successors.add(new Item(derivation, successor));
    }
    return successors;
  }

  private boolean checkReorderingConstraint(CoverageSet sourceCoverage, CoverageSet ruleCoverage) {
    if(this.maxDistortion < 0) return true;
    int firstCoverageGap = sourceCoverage.nextClearBit(0);
    int lastPhrasePosition = ruleCoverage.length() - 1;
    return lastPhrasePosition <= firstCoverageGap + maxDistortion;
  }
  
  private int itemId = 0;
  
  /**
   * Wrapper for class for the priority queue that organizes successors.
   * 
   * @author Spence Green
   *
   * @param <TK>
   * @param <FV>
   */
  protected class Item implements Comparable<Item> {
    
    public final Derivation<TK, FV> derivation;
    public final Consequent<TK, FV> consequent;
    public int id = itemId++;

    public Item(Derivation<TK,FV> derivation, Consequent<TK,FV> consequent) {
      this.derivation = derivation;
      this.consequent = consequent;
    }

    @Override
    public int compareTo(Item o) {
      if (derivation == null && o.derivation == null) {
        return id - o.id;
      } else if (derivation == null) {
        return 1;
      } else if (o.derivation == null) {
        return -1;
      } else {
        return derivation.compareTo(o.derivation);
      }
    }
    
    @Override
    public String toString() {
      return String.format("%d: %s", id, derivation);
    }
  }

  @Override
  public void dump(Derivation<TK, FV> hyp) {
    throw new UnsupportedOperationException();
  }
  
  
  
  /**
   * Populate the beams given the prefix. Returns the minimum source coverage cardinality.
   * 
   * @param source
   * @param ruleList
   * @param sourceInputProperties
   * @param prefix
   * @param scorer
   * @param beams
   * @return The beam at which standard decoding should begin.
   */
  @SuppressWarnings("unchecked")
  private int decodePrefix(Sequence<TK> source, List<ConcreteRule<TK,FV>> ruleList, 
      InputProperties sourceInputProperties, Sequence<TK> prefix, Scorer<FV> scorer, 
      List<Beam<Derivation<TK,FV>>> beams, int sourceInputId, OutputSpace<TK, FV> outputSpace,
      RecombinationHistory<Derivation<TK, FV>> recombinationHistory, TimeKeeper timer) {
    if (source == null || source.size() == 0 || prefix == null || prefix.size() == 0) return 0;

    //System.err.println("start prefix decoding");
    boolean printDebug = false; // sourceInputId == 1022;
    
    int ruleQueryLimit = -1;  // Disable query limit. We might need some of these rules.
    final RuleGrid<TK,FV> prefixGrid = new RuleGrid<>(ruleList, source, prefix, ruleQueryLimit); 
    
    //System.err.println("created prefix rule grid");

    // Add new rules to the rule grid
    SyntheticRules.augmentPrefixRuleGrid(prefixGrid, prefix, sourceInputId, source, this, sourceInputProperties, prefixAlignCompounds);
    timer.mark("PrefixAug");
    
    //System.err.println("augmented prefix rule grid. maxTgtLength = " + prefixGrid.maxTargetLength());;
    
    int prefixLength = prefix.size();
    
    //System.err.println("prefixLength = " + prefixLength + "; prefixGrid.gridDimension() = " + prefixGrid.gridDimension());
    
    final List<Beam<Derivation<TK,FV>>> tgtBeams = new ArrayList<>(prefixLength + 1);
    
    // null beam
    BundleBeam<TK,FV> nullBeam = new BundleBeam<>(beamCapacity, filter, prefixGrid, recombinationHistory, maxDistortion, 0, true);
    for(Derivation<TK,FV> d : beams.get(0)) nullBeam.put(d, false);
    tgtBeams.add(nullBeam);
    
    for (int i = 1; i <= prefixLength; ++i) {
      tgtBeams.add(new BundleBeam<>(beamCapacity, filter, prefixGrid, recombinationHistory, maxDistortion, i, true));
    }
    
    final int maxTgtPhraseLength = prefixGrid.maxTargetLength();
    int totalHypothesesGenerated = 1, numRecombined = 0, numPruned = 0;
    int lastRecoveredCardinality = 0;
    for (int i = 1; i <= prefixLength; ++i) {
      //System.err.println("i = " + i);
      int rootBeam = 0;
      int minCoverage = i - maxTgtPhraseLength;
      int startBeam = Math.max(rootBeam, minCoverage);

      // Initialize the priority queue
      Queue<Item> pq = new PriorityQueue<>(2*beamCapacity);
      for (int j = startBeam; j < i; ++j) {
        BundleBeam<TK,FV> bundleBeam = (BundleBeam<TK,FV>) tgtBeams.get(j);
        //System.err.println("card " + j + " consequent size " + i);
        for (HyperedgeBundle<TK,FV> bundle : bundleBeam.getBundlesForConsequentSize(i)) {
          for(Item consequent : generateConsequentsFrom(null, bundle, sourceInputId, outputSpace, true, false)) {
            ++totalHypothesesGenerated;
            if (consequent.derivation == null) ++numPruned;
            pq.add(consequent);
          }
        }
      }
      
      // Beam-filling
      BundleBeam<TK,FV> newBeam = (BundleBeam<TK, FV>) tgtBeams.get(i);
      int numPoppedItems = newBeam.size();
      while (numPoppedItems < beamCapacity && ! pq.isEmpty()) {
        final Item item = pq.poll();

        // Derivations are null if they're pruned by an output constraint or have incompatible source coverage.
        if (item.derivation != null) {
          newBeam.put(item.derivation);
          ++numPoppedItems;
        }
       
        // Expand this consequent
        for(Item consequent : generateConsequentsFrom(item.consequent, item.consequent.bundle, 
            sourceInputId, outputSpace, true, false)) {
          ++totalHypothesesGenerated;
          if (consequent.derivation == null) ++numPruned;
          pq.add(consequent);
        }
      }
      
      //System.err.println("beam " + i + ": " + newBeam.size());
      
      if(i == prefixLength && newBeam.size() == 0) {
        // Couldn't figure out how to extend any derivations in the beams. Walk back from this point
        // to the first beam that has valid derivations in. Try to reset that beam by extending each
        // derivation with target insertion rules.
        int j;
        for (j = i-1; j >= 0; --j) if (tgtBeams.get(j).size() > 0) break;
        
        if(j > lastRecoveredCardinality) {
          lastRecoveredCardinality = j;
          boolean derivationsExtended = false;
          
          logger.warn("No hypothesis for complete prefix found. Recovering by moving back to cardinality " + j + " and augmenting phrase grid for target word: " + prefix.get(j));
          
          Sequence<TK> extension = prefix.subsequence(j, j + 1);
          int numRules = SyntheticRules.recoverAugmentPrefixRuleGrid(prefixGrid, extension, sourceInputId, source, this, sourceInputProperties);
          derivationsExtended = derivationsExtended || numRules > 0;
  
          // sg: Reset search. This is some scary shit.
          // jw: I don't actually think it is that scary. Because all beams with cardinality > j are empty, nothing happened in between that we could be messing up.
          if (derivationsExtended) {
            i = j;
            for(; j <= prefixLength; ++j)
              ((BundleBeam<TK,FV>) tgtBeams.get(j)).reset();
          } // else we can't make any more progress, so continue with decoding, which will fail.
        }
        else {
          logger.warn("No hypothesis for complete prefix found, but already tried to recover from cardinality " + j + ". Giving up.");
          
        }
      }
      
      if (printDebug) {
        System.err.println(newBeam.beamString(10));
      }
      numRecombined += newBeam.recombined();
    }
    timer.mark("PrefixDecoding");
    
    // Debug statistics
    logger.info("input {}: Prefix decoding time: {}", sourceInputId, timer);
    logger.info("input {}: #derivations generated: {}  pruned: {}  recombined: {}", sourceInputId, 
        totalHypothesesGenerated, numPruned, numRecombined);
    
    return populateSourceBeams(tgtBeams, beams);
  }
  
  // returns the minimum source coverage cardinality
  @SuppressWarnings("unchecked")
  private int populateSourceBeams(List<Beam<Derivation<TK,FV>>> tgtBeams, List<Beam<Derivation<TK,FV>>> srcBeams) {
    //System.err.println("populate source beams");
    int maxTgtBeam = tgtBeams.size() - 1;
    int minSrcCard = 0;

    // We only propagate the final beam to standard source-cardinality search
    for(int i = maxTgtBeam; i > 0; --i) {
      Beam<Derivation<TK,FV>> tgtBeam = tgtBeams.get(i);
      if(tgtBeam.size() == 0) continue;
      
      minSrcCard = Integer.MAX_VALUE;
      for(Derivation<TK, FV> d : tgtBeam) {
        minSrcCard = Math.min(minSrcCard, d.sourceCoverage.cardinality());
        BundleBeam<TK,FV> srcBeam = (BundleBeam<TK,FV>) srcBeams.get(d.sourceCoverage.cardinality());
        if(srcBeam.size() < srcBeam.capacity()) srcBeam.put(d, false);
      }
      break;
    }
    
    //for(int i = 1; i < srcBeams.size(); ++i)
      //System.err.println("src beam " + i + " size = " + srcBeams.get(i).size());
    return minSrcCard;
  }
  
}<|MERGE_RESOLUTION|>--- conflicted
+++ resolved
@@ -215,10 +215,6 @@
         if (item.derivation != null) {
           newBeam.put(item.derivation);
           ++numPoppedItems;
-<<<<<<< HEAD
-=======
-          seenCompatiblePrefix = seenCompatiblePrefix || item.derivation.length >= targets.get(0).size();
->>>>>>> 554413e2
         }
 
         // Expand this consequent
@@ -228,10 +224,6 @@
           if (consequent.derivation == null) ++numPruned;
           pq.add(consequent);
         }
-<<<<<<< HEAD
-        
-=======
->>>>>>> 554413e2
       }
       
       
