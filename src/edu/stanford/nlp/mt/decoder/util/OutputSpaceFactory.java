package edu.stanford.nlp.mt.decoder.util;

import java.util.List;

import edu.stanford.nlp.mt.decoder.feat.sparse.PreorderingAgreement;
import edu.stanford.nlp.mt.util.IString;
import edu.stanford.nlp.mt.util.Sequence;

/**
 * Factory for OutputSpace objects, which define the decoder output space.
 * 
 * @author Spence Green
 *
 */
public class OutputSpaceFactory {

  private OutputSpaceFactory() {}
  
  /**
   * Create an OutputSpace instance for a source input.
   * 
   * @param sourceInputId 
   * @param targets if null, don't constrain the output space
   * @param targetsArePrefixes
   * @param longestSourcePhrase
   * @param longestTargetPhrase 
   * @return
   */
  public static OutputSpace<IString,String> getOutputSpace(int sourceInputId, List<Sequence<IString>> targets, 
<<<<<<< HEAD
      boolean targetsArePrefixes, int longestSourcePhrase, int longestTargetPhrase, String permutationString) {
    if ((targets == null || targets.size() == 0)) {
      return new UnconstrainedOutputSpace<IString, String>();
    } else if (targets != null && targets.size() > 0 && targetsArePrefixes) {
=======
      boolean targetsArePrefixes, int longestSourcePhrase, int longestTargetPhrase, boolean wrapBoundary) {
    if (wrapBoundary) {
      return new WrapBoundaryOutputSpace<>();
    } else if (targets == null || targets.size() == 0) {
      return new UnconstrainedOutputSpace<IString,String>();
    
    } else if (targetsArePrefixes) {
>>>>>>> 1831e7e7
      return new SoftPrefixOutputSpace(targets.get(0), sourceInputId);
    
    } else if (targets != null && targets.size() > 0) {
      return new ConstrainedOutputSpace<IString,String>(targets, longestSourcePhrase, longestTargetPhrase);
    } else {
      List<Integer> permutation = PreorderingAgreement.parsePermutation(permutationString);
      return new PermutationConstrainedOutputSpace<IString, String>(permutation);
    }
  }
}<|MERGE_RESOLUTION|>--- conflicted
+++ resolved
@@ -27,12 +27,6 @@
    * @return
    */
   public static OutputSpace<IString,String> getOutputSpace(int sourceInputId, List<Sequence<IString>> targets, 
-<<<<<<< HEAD
-      boolean targetsArePrefixes, int longestSourcePhrase, int longestTargetPhrase, String permutationString) {
-    if ((targets == null || targets.size() == 0)) {
-      return new UnconstrainedOutputSpace<IString, String>();
-    } else if (targets != null && targets.size() > 0 && targetsArePrefixes) {
-=======
       boolean targetsArePrefixes, int longestSourcePhrase, int longestTargetPhrase, boolean wrapBoundary) {
     if (wrapBoundary) {
       return new WrapBoundaryOutputSpace<>();
@@ -40,14 +34,15 @@
       return new UnconstrainedOutputSpace<IString,String>();
     
     } else if (targetsArePrefixes) {
->>>>>>> 1831e7e7
       return new SoftPrefixOutputSpace(targets.get(0), sourceInputId);
     
-    } else if (targets != null && targets.size() > 0) {
+    } else {
+    //else if (targets != null && targets.size() > 0) {
       return new ConstrainedOutputSpace<IString,String>(targets, longestSourcePhrase, longestTargetPhrase);
-    } else {
-      List<Integer> permutation = PreorderingAgreement.parsePermutation(permutationString);
-      return new PermutationConstrainedOutputSpace<IString, String>(permutation);
-    }
+    } 
+    //else {
+      //List<Integer> permutation = PreorderingAgreement.parsePermutation(permutationString);
+      //return new PermutationConstrainedOutputSpace<IString, String>(permutation);
+    //}
   }
 }