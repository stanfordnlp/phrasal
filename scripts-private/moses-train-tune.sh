--- conflicted
+++ resolved
@@ -44,11 +44,7 @@
 # Batch mira Model tuning with MIRA
 # For MERT: remove the "--batch-mira" parameter
 # For PRO: replace mira with "--pairwise-ranked"
-<<<<<<< HEAD
-=======
 # To continue a tuning run: add "--continue"
-rm -rf $HOME/$TUNEDIR
->>>>>>> f3a86a2b
 mkdir -p $HOME/$TUNEDIR
 $MOSES/scripts/training/mert-moses.pl \
 --working-dir $HOME/$TUNEDIR \
